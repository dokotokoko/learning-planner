--- conflicted
+++ resolved
@@ -33,6 +33,7 @@
   Psychology,
   AccountTree,
   EmojiEvents,
+  EmojiEvents,
 } from '@mui/icons-material';
 import { motion } from 'framer-motion';
 import { useAuthStore } from '../../stores/authStore';
@@ -91,13 +92,7 @@
     { text: 'ホーム', icon: <Home />, path: '/home' },
     { text: 'ダッシュボード', icon: <TipsAndUpdates />, path: '/dashboard' },
     { text: 'マルチメモ', icon: <MemoIcon />, path: '/memos' },
-<<<<<<< HEAD
     { text: 'クエスト掲示板', icon: <EmojiEvents />, path: '/quests' },
-=======
-    { text: '思考フレームワーク', icon: <Psychology />, path: '/framework-games' },
-    { text: 'クエスト掲示板', icon: <EmojiEvents />, path: '/quests' },
-    { text: '問い合わせ', icon: <QuestionAnswer />, path: '/inquiry' },
->>>>>>> 547919c9
   ];
 
   // 展開状態のサイドバー
