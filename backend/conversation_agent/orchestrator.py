"""
対話エージェントの統合制御モジュール（Phase 1: モック版）
すべてのコンポーネントを統合して対話フローを制御
"""
import json
import logging
import sys
import os
from typing import List, Dict, Optional, Any, Tuple
from datetime import datetime
from .schema import (
    StateSnapshot,
    TurnDecision,
    TurnPackage,
    SupportType,
    SpeechAct,
    ConversationMetrics,
    ProjectPlan
)
from .state_extractor import StateExtractor
from .support_typer import SupportTyper
from .policies import PolicyEngine
from .project_planner import ProjectPlanner

# prompt.pyへのパスを追加
sys.path.append(os.path.abspath(os.path.join(os.path.dirname(__file__), '..', '..')))
from prompt.prompt import generate_response_prompt

logger = logging.getLogger(__name__)

class ConversationOrchestrator:
    """対話フロー全体を統合制御"""
    
    # <summary>対話オーケストレーターを初期化します。</summary>
    # <arg name="llm_client">LLMクライアント（既存のmodule.llm_apiを使用）。</arg>
    # <arg name="use_mock">モックモードで動作するか（Phase 1ではTrue）。</arg>
    def __init__(self, llm_client=None, use_mock: bool = False):
        self.llm_client = llm_client
        self.use_mock = use_mock
        
        # 各コンポーネントの初期化
        self.state_extractor = StateExtractor(llm_client)
        self.project_planner = ProjectPlanner(llm_client)
        self.support_typer = SupportTyper(llm_client)
        self.policy_engine = PolicyEngine()
        
        # メトリクス追跡
        self.metrics = ConversationMetrics()
        
        # 会話履歴（簡易版）
        self.conversation_history: List[Dict[str, Any]] = []
        self.support_type_history: List[str] = []
        self.act_history: List[List[str]] = []
    
    # <summary>1ターンの対話処理を実行します（メインエントリポイント）。</summary>
    # <arg name="user_message">ユーザーの入力メッセージ。</arg>
    # <arg name="conversation_history">会話履歴。</arg>
    # <arg name="project_context">プロジェクト情報（任意）。</arg>
    # <arg name="user_id">ユーザーID（任意）。</arg>
    # <arg name="conversation_id">会話ID（任意）。</arg>
    # <returns>応答パッケージ（response, followups, support_type, selected_acts, state_snapshot, project_plan, decision_metadata, metrics）。</returns>
    def process_turn(
        self,
        user_message: str,
        conversation_history: List[Dict[str, str]],
        project_context: Optional[Dict[str, Any]] = None,
        user_id: Optional[int] = None,
        conversation_id: Optional[str] = None
    ) -> Dict[str, Any]:
        
        logger.info("🚀 対話エージェント処理開始")
        logger.info(f"   - ユーザーメッセージ: {user_message[:100]}...")
        logger.info(f"   - プロジェクトコンテキスト: {bool(project_context)}")
        logger.info(f"   - 履歴件数: {len(conversation_history)}")
        
        try:
            # 1. 状態抽出(理解)
            logger.info("📊 Step 1: 状態抽出開始")
            state = self._extract_state(conversation_history, project_context, user_id, conversation_id)
            logger.info(f"✅ Step 1完了: 目標={state.goal or '未設定'}, 目的={state.purpose or '未設定'}")
            
            # 2. 計画思考フェーズ（思考）
            logger.info("🎯 Step 2: 計画思考フェーズ開始")
            project_plan = self._generate_project_plan(state, conversation_history)
            if project_plan:
                logger.info(f"✅ Step 2完了: 北極星={project_plan.north_star[:50]}...")
            else:
                logger.info("⚠️ Step 2完了: プロジェクト計画なし")
            
            # 3. 支援タイプ判定
            logger.info("🔍 Step 3: 支援タイプ判定開始")
            support_type, support_reason, confidence = self._determine_support_type(state)
            logger.info(f"✅ Step 3完了: 支援タイプ={support_type}, 確信度={confidence}")
            
            # 4. 発話アクト選択
            logger.info("💬 Step 4: 発話アクト選択開始")
            selected_acts, act_reason = self._select_acts(state, support_type)
            logger.info(f"✅ Step 4完了: アクト={selected_acts}")
            
            # 5. 応答生成
            logger.info("📝 Step 5: 応答生成開始")
            response_package = self._generate_llm_response(
                state, support_type, selected_acts, user_message
            )
            logger.info(f"✅ Step 5完了: 応答文字数={len(response_package.natural_reply)}")
            
            # 6. メトリクス更新
            self._update_metrics(state, support_type, selected_acts)
            
            # 7. 履歴更新
            self._update_history(support_type, selected_acts, response_package)
            
            # 結果をパッケージング
            result = {
                "response": response_package.natural_reply,
                "followups": response_package.followups,
                "support_type": support_type,
                "selected_acts": selected_acts,
                "state_snapshot": state.dict(exclude={'user_id', 'conversation_id', 'turn_index'}),
                "project_plan": project_plan.dict() if project_plan else None,  # NEW!
                "decision_metadata": {
                    "support_reason": support_reason,
                    "support_confidence": confidence,
                    "act_reason": act_reason,
                    "timestamp": datetime.now().isoformat()
                },
                "metrics": self.metrics.dict()
            }
            
            logger.info("🎉 対話エージェント処理完了")
            return result
            
        except Exception as e:
            import traceback
            logger.error(f"❌ 対話処理エラー: {e}")
            logger.error(f"❌ トレースバック:\n{traceback.format_exc()}")
            # エラー時のフォールバック応答
            return self._generate_fallback_response(str(e))
    
    # <summary>会話履歴から現在の状態を抽出します。</summary>
    # <arg name="conversation_history">会話履歴。</arg>
    # <arg name="project_context">プロジェクト情報（任意）。</arg>
    # <arg name="user_id">ユーザーID（任意）。</arg>
    # <arg name="conversation_id">会話ID（任意）。</arg>
    # <returns>現在の状態スナップショット。</returns>
    def _extract_state(
        self,
        conversation_history: List[Dict[str, str]],
        project_context: Optional[Dict[str, Any]],
        user_id: Optional[int],
        conversation_id: Optional[str]
    ) -> StateSnapshot:
<<<<<<< HEAD
=======
        """状態抽出フェーズ（会話履歴ベース）"""
>>>>>>> d9ee74df
        
        # プロジェクト情報は使用しない（会話履歴から推測）
        logger.info("会話履歴ベースの状態抽出を開始")
        
        # モックモードの場合はヒューリスティック処理を使用
        use_llm = not self.use_mock and self.llm_client is not None
        
        state = self.state_extractor.extract_from_history(
            conversation_history,
            None,  # プロジェクト情報は渡さない
            use_llm=use_llm,
<<<<<<< HEAD
            mock_mode=True  # 必須フィールドに限定（ゴール、目的、ProjectContext、会話履歴）
=======
            minimal_mode=True  # 必須フィールドに限定
>>>>>>> d9ee74df
        )
        
        # システム情報を追加
        state.user_id = user_id
        state.conversation_id = conversation_id
        state.turn_index = len(conversation_history)
        
        # 会話履歴から目標を推測（簡易実装）
        if not state.goal and conversation_history:
            # 最初のユーザーメッセージから目標を推測
            for msg in conversation_history:
                if msg.get('sender') == 'user':
                    state.goal = msg['message'][:100]  # 最初の100文字を暫定的な目標とする
                    break
        
        logger.info(f"状態抽出完了: goal={state.goal}, blockers={len(state.blockers)}")
        
        return state
    
    # <summary>プロジェクト計画を生成します。</summary>
    # <arg name="state">現在の状態スナップショット。</arg>
    # <arg name="conversation_history">会話履歴。</arg>
    # <returns>プロジェクト計画（任意）。</returns>
    def _generate_project_plan(
        self,
        state: StateSnapshot,
        conversation_history: List[Dict[str, str]]
    ) -> Optional[ProjectPlan]:
        
        # 会話履歴ベースモードでは計画思考をスキップ
        logger.info("会話履歴ベースモードのため、計画思考フェーズをスキップ")
        return None
        
        # モックモードの場合はルールベース処理を使用
        use_llm = not self.use_mock and self.llm_client is not None
        
        try:
            project_plan = self.project_planner.generate_project_plan(
                state,
                conversation_history,
                use_llm=use_llm
            )
            
            logger.info(f"プロジェクト計画生成完了: 北極星={project_plan.north_star[:50]}...")
            logger.info(f"次の行動数: {len(project_plan.next_actions)}, マイルストーン数: {len(project_plan.milestones)}")
            
            return project_plan
            
        except Exception as e:
            logger.error(f"プロジェクト計画生成エラー: {e}")
            return None
    
    # <summary>状態から支援タイプを判定します。</summary>
    # <arg name="state">現在の状態スナップショット。</arg>
    # <returns>(support_type, reason, confidence)。支援タイプ、理由、確信度。</returns>
    def _determine_support_type(self, state: StateSnapshot) -> Tuple[str, str, float]:
        
        # モックモードの場合はルールベース処理を使用
        use_llm = not self.use_mock and self.llm_client is not None
        
        support_type, reason, confidence = self.support_typer.determine_support_type(
            state,
            use_llm=use_llm
        )
        
        # 文脈に基づく調整
        if self.support_type_history:
            effectiveness_scores = {}  # Phase 2で実装
            support_type = self.support_typer.adjust_for_context(
                support_type,
                self.support_type_history[-5:],
                effectiveness_scores
            )
        
        logger.info(f"支援タイプ判定: {support_type} (確信度: {confidence:.2f})")
        
        return support_type, reason, confidence
    
    # <summary>支援タイプに基づいて発話アクトを選択します。</summary>
    # <arg name="state">現在の状態スナップショット。</arg>
    # <arg name="support_type">選択された支援タイプ。</arg>
    # <returns>(selected_acts, reason)。選択された発話アクトリストと理由。</returns>
    def _select_acts(self, state: StateSnapshot, support_type: str) -> Tuple[List[str], str]:
        
        selected_acts, reason = self.policy_engine.select_acts(
            state,
            support_type,
            max_acts=2
        )
        
        # Socratic優先順位で並び替え
        selected_acts = self.policy_engine.get_socratic_priority(selected_acts)
        
        logger.info(f"発話アクト選択: {selected_acts}")
        
        return selected_acts, reason
    
    # <summary>発話アクトに基づいて応答を生成します（Phase 1: モック版）。</summary>
    # <arg name="state">現在の状態スナップショット。</arg>
    # <arg name="support_type">選択された支援タイプ。</arg>
    # <arg name="selected_acts">選択された発話アクトリスト。</arg>
    # <arg name="user_message">ユーザーの入力メッセージ。</arg>
    # <returns>応答パッケージ。</returns>
    def _generate_response(
        self,
        state: StateSnapshot,
        support_type: str,
        selected_acts: List[str],
        user_message: str
    ) -> TurnPackage:
        
        if self.use_mock or not self.llm_client:
            return self._generate_llm_response(state, support_type, selected_acts)
        
        # Phase 2で実装: LLMを使用した自然文生成
        return self._generate_llm_response(state, support_type, selected_acts, user_message)
    
    # <summary>テンプレートベースのモック応答を生成します。</summary>
    # <arg name="state">現在の状態スナップショット。</arg>
    # <arg name="support_type">選択された支援タイプ。</arg>
    # <arg name="selected_acts">選択された発話アクトリスト。</arg>
    # <returns>モック応答パッケージ。</returns>
    def _generate_mock_response(
        self,
        state: StateSnapshot,
        support_type: str,
        selected_acts: List[str]
    ) -> TurnPackage:
        
        # アクトに基づくテンプレート応答
        responses = {
            SpeechAct.CLARIFY: "もう少し詳しく教えていただけますか？どのような点で困っていますか？",
            SpeechAct.INFORM: "この分野では、まず基本的な概念を理解することが重要です。",
            SpeechAct.PROBE: "なぜそれが重要だと思いますか？どのような成果を期待していますか？",
            SpeechAct.ACT: "まずは30分で、具体的な例を3つ書き出してみましょう。",
            SpeechAct.REFRAME: "別の角度から見ると、これは学習の機会かもしれません。",
            SpeechAct.OUTLINE: "これを3つのステップに分けてみましょう：1) 調査、2) 実験、3) 振り返り。",
            SpeechAct.DECIDE: "どの選択肢が最も目標に近づけそうですか？基準を明確にしましょう。",
            SpeechAct.REFLECT: "ここまでの話をまとめると、主な課題は明確になってきましたね。"
        }
        
        # 選択されたアクトに基づいて応答を構築
        response_parts = []
        for act in selected_acts[:2]:
            if act in responses:
                response_parts.append(responses[act])
        
        natural_reply = " ".join(response_parts) if response_parts else "どのようなことでお困りですか？"
        
        # フォローアップ候補
        followups = [
            "具体例を教えてください",
            "他の方法も検討しましょう",
            "まずは小さく始めてみます"
        ]
        
        return TurnPackage(
            natural_reply=natural_reply,
            followups=followups[:3],
            metadata={"mock": True, "support_type": support_type}
        )
    
    # <summary>LLMを使用して自然な応答を生成します（Phase 2で実装）。</summary>
    # <arg name="state">現在の状態スナップショット。</arg>
    # <arg name="support_type">選択された支援タイプ。</arg>
    # <arg name="selected_acts">選択された発話アクトリスト。</arg>
    # <arg name="user_message">ユーザーの入力メッセージ。</arg>
    # <returns>LLM生成応答パッケージ。</returns>
    def _generate_llm_response(
        self,
        state: StateSnapshot,
        support_type: str,
        selected_acts: List[str],
        user_message: str
    ) -> TurnPackage:
        
        # プロンプト構築（prompt.pyから生成）
        prompt = generate_response_prompt(selected_acts, support_type, state, user_message)
        
        try:
            messages = [
                {"role": "system", "content": "あなたは学習支援の専門家です。"},
                {"role": "user", "content": prompt}
            ]
            
            response = self.llm_client.generate_response(messages)
            result = json.loads(response)
            
            return TurnPackage(
                natural_reply=result.get("natural_reply", "どのようなお手伝いができますか？"),
                followups=result.get("followups", [])[:3],
                metadata={"support_type": support_type}
            )
            
        except Exception as e:
            logger.error(f"LLM応答生成エラー: {e}")
            return self._generate_mock_response(state, support_type, selected_acts)
    
    # <summary>会話メトリクスを更新します。</summary>
    # <arg name="state">現在の状態スナップショット。</arg>
    # <arg name="support_type">選択された支援タイプ。</arg>
    # <arg name="selected_acts">選択された発話アクトリスト。</arg>
    def _update_metrics(
        self,
        state: StateSnapshot,
        support_type: str,
        selected_acts: List[str]
    ):
        
        # ターン数をインクリメント
        self.metrics.turns_count += 1
        
        # 前進感の推定（簡易版）
        if state.progress_signal.actions_in_last_7_days > 3:
            self.metrics.momentum_delta = 0.5
        elif state.progress_signal.looping_signals:
            self.metrics.momentum_delta = -0.2
        else:
            self.metrics.momentum_delta = 0.1
    
    # <summary>会話履歴を更新します。</summary>
    # <arg name="support_type">選択された支援タイプ。</arg>
    # <arg name="selected_acts">選択された発話アクトリスト。</arg>
    # <arg name="response_package">応答パッケージ。</arg>
    def _update_history(
        self,
        support_type: str,
        selected_acts: List[str],
        response_package: TurnPackage
    ):
        
        self.support_type_history.append(support_type)
        self.act_history.append(selected_acts)
        
        # 最大履歴数を制限
        if len(self.support_type_history) > 20:
            self.support_type_history = self.support_type_history[-20:]
        if len(self.act_history) > 20:
            self.act_history = self.act_history[-20:]
    
    # <summary>エラー時のフォールバック応答を生成します。</summary>
    # <arg name="error_message">エラーメッセージ。</arg>
    # <returns>フォールバック応答辞書。</returns>
    def _generate_fallback_response(self, error_message: str) -> Dict[str, Any]:
        
        logger.error(f"フォールバック応答生成: {error_message}")
        
        return {
            "response": "申し訳ございません。ちょっと考えがまとまりませんでした。もう一度お聞かせください。",
            "followups": [
                "別の言い方で説明してみてください",
                "具体的な例を教えてください",
                "どの部分が特に重要ですか？"
            ],
            "support_type": SupportType.UNDERSTANDING,
            "selected_acts": [SpeechAct.CLARIFY],
            "state_snapshot": {},
            "decision_metadata": {"error": error_message},
            "metrics": self.metrics.dict()
        }
    
    # <summary>現在の会話セッションの要約を取得します。</summary>
    # <returns>会話要約辞書（total_turns, momentum_delta, support_types_used等）。</returns>
    def get_conversation_summary(self) -> Dict[str, Any]:
        
        return {
            "total_turns": self.metrics.turns_count,
            "momentum_delta": self.metrics.momentum_delta,
            "support_types_used": list(set(self.support_type_history)),
            "most_common_acts": self._get_most_common_acts(),
            "effectiveness": self._calculate_effectiveness()
        }
    
    # <summary>最も頻繁に使用された発話アクトのリストを取得します。</summary>
    # <returns>上位3つの発話アクトリスト。</returns>
    def _get_most_common_acts(self) -> List[str]:
        
        act_counts = {}
        for acts in self.act_history:
            for act in acts:
                act_counts[act] = act_counts.get(act, 0) + 1
        
        sorted_acts = sorted(act_counts.items(), key=lambda x: x[1], reverse=True)
        return [act for act, _ in sorted_acts[:3]]
    
    # <summary>会話の効果スコアを計算します（簡易版）。</summary>
    # <returns>効果スコア（0.0～1.0）。</returns>
    def _calculate_effectiveness(self) -> float:
        
        if self.metrics.turns_count == 0:
            return 0.5
        
        # 前進感と継続率から効果を推定
        effectiveness = 0.5 + self.metrics.momentum_delta * 0.3
        if self.metrics.turns_count > 3:
            effectiveness += 0.2  # 継続ボーナス
        
        return min(1.0, max(0.0, effectiveness))<|MERGE_RESOLUTION|>--- conflicted
+++ resolved
@@ -1,4 +1,4 @@
-"""
+        """
 対話エージェントの統合制御モジュール（Phase 1: モック版）
 すべてのコンポーネントを統合して対話フローを制御
 """
@@ -150,10 +150,7 @@
         user_id: Optional[int],
         conversation_id: Optional[str]
     ) -> StateSnapshot:
-<<<<<<< HEAD
-=======
         """状態抽出フェーズ（会話履歴ベース）"""
->>>>>>> d9ee74df
         
         # プロジェクト情報は使用しない（会話履歴から推測）
         logger.info("会話履歴ベースの状態抽出を開始")
@@ -165,11 +162,8 @@
             conversation_history,
             None,  # プロジェクト情報は渡さない
             use_llm=use_llm,
-<<<<<<< HEAD
+            minimal_mode=True  # 必須フィールドに限定
             mock_mode=True  # 必須フィールドに限定（ゴール、目的、ProjectContext、会話履歴）
-=======
-            minimal_mode=True  # 必須フィールドに限定
->>>>>>> d9ee74df
         )
         
         # システム情報を追加
@@ -355,6 +349,7 @@
                 {"role": "user", "content": prompt}
             ]
             
+            response = self.llm_client.generate_response(messages)
             response = self.llm_client.generate_response(messages)
             result = json.loads(response)
             
