from fastapi import FastAPI, HTTPException, Depends, status, Request
from fastapi.middleware.cors import CORSMiddleware
from fastapi.middleware.gzip import GZipMiddleware
from fastapi.security import HTTPBearer, HTTPAuthorizationCredentials
from pydantic import BaseModel
from typing import List, Optional, Dict, Any
import sys
import os
import json
import logging
from datetime import datetime, timedelta, timezone
import asyncio
import uvicorn
from supabase import create_client, Client
from dotenv import load_dotenv
from functools import lru_cache
import time
from collections import deque

# .envファイルを読み込み
load_dotenv()

# メモリ管理システムをインポート（使用しない）
# from memory_manager import MemoryManager, MessageImportance

# プロジェクトルートをPythonパスに追加
sys.path.append(os.path.dirname(os.path.dirname(os.path.abspath(__file__))))

from module.llm_api import learning_plannner
from prompt.prompt import system_prompt

# 並列処理・非同期処理統合のためのインポート
from backend.async_helpers import (
    AsyncDatabaseHelper,
    AsyncProjectContextBuilder,
    parallel_fetch_context_and_history,
    parallel_save_chat_logs
)
from module.async_llm_api import get_async_llm_client
from backend.optimized_endpoints import optimized_chat_with_ai
from backend.optimized_conversation_agent import optimized_chat_with_conversation_agent

# Phase 1: プール機能インポート（既存システムとの完全互換性保持）
try:
    from backend.phase1_llm_system import (
        get_phase1_manager,
        safe_generate_response,
        log_system_status
    )
    PHASE1_AVAILABLE = True
    logger.info("✅ Phase 1プール機能モジュールが利用可能です")
except ImportError as e:
    PHASE1_AVAILABLE = False
    logger.info(f"ℹ️ Phase 1プール機能は無効です: {e}")

# ロギング設定（デバッグ用）
logging.basicConfig(
    level=logging.INFO,  # DEBUG用にINFOレベルに変更
    format='%(asctime)s - %(name)s - %(levelname)s - %(message)s'
)
logger = logging.getLogger(__name__)

# =====================
# Config/Feature flags
# =====================
# History window size for chat context (kept small to control latency/cost)
CHAT_HISTORY_LIMIT_DEFAULT = int(os.environ.get("CHAT_HISTORY_LIMIT_DEFAULT", "50"))
CHAT_HISTORY_LIMIT_MAX = int(os.environ.get("CHAT_HISTORY_LIMIT_MAX", "100"))

# Message length guard for /chat
MAX_CHAT_MESSAGE_LENGTH = int(os.environ.get("MAX_CHAT_MESSAGE_LENGTH", "2000"))

# Simple in-memory rate limiting for /chat (per user+IP)
ENABLE_CHAT_RATE_LIMIT = os.environ.get("ENABLE_CHAT_RATE_LIMIT", "true").lower() == "true"
RATE_LIMIT_WINDOW_SEC = int(os.environ.get("CHAT_RATE_LIMIT_WINDOW_SEC", "60"))
RATE_LIMIT_MAX_REQUESTS = int(os.environ.get("CHAT_RATE_LIMIT_MAX", "20"))

# Phase 1: AI対話エージェント機能のインポート
try:
    # 同じディレクトリ内のconversation_agentモジュールからインポート
    from backend.conversation_agent import ConversationOrchestrator
    CONVERSATION_AGENT_AVAILABLE = True
    logger.info("対話エージェント機能が利用可能です")
except ImportError:
    try:
        # 代替パス（main.pyを直接実行する場合）
        from conversation_agent import ConversationOrchestrator
        CONVERSATION_AGENT_AVAILABLE = True
        logger.info("対話エージェント機能が利用可能です（代替パス）")
    except ImportError as e:
        CONVERSATION_AGENT_AVAILABLE = False
        logger.warning(f"対話エージェント機能が利用できません: {e}")

# 機能フラグ（環境変数で制御）
ENABLE_CONVERSATION_AGENT = os.environ.get("ENABLE_CONVERSATION_AGENT", "false").lower() == "true"

# 認証キャッシュ
auth_cache = {}
AUTH_CACHE_TTL = 300  # 5分

app = FastAPI(
    title="探Qメイト API (最適化版)",
    description="AI探究学習支援アプリケーションのバックエンドAPI（パフォーマンス最適化）",
    version="1.1.0",
    docs_url="/docs",  # 本番では無効化を検討
    redoc_url="/redoc"  # 本番では無効化を検討
)

# パフォーマンス最適化ミドルウェア
app.add_middleware(GZipMiddleware, minimum_size=1000)  # レスポンス圧縮

# CORS設定
# 開発環境でNginxリバースプロキシを使用する場合は不要
# 本番環境や直接アクセスが必要な場合はコメントを外してください
if os.environ.get("ENABLE_CORS", "false").lower() == "true":
    app.add_middleware(
        CORSMiddleware,
        allow_origins=[
            "http://localhost:5173", 
            "http://localhost:3000",
            "http://127.0.0.1:8080",
            "http://localhost:8080",
            "https://demo.tanqmates.org"
        ],
        allow_credentials=True,
        allow_methods=["*"],
        allow_headers=["*"],
    )

# セキュリティスキーム
security = HTTPBearer()

# In-memory rate limiting store
_rate_limit_store: dict = {}

async def chat_rate_limiter(request: Request, current_user: int = Depends(security)):
    """Simple per-user+IP rate limiter for /chat.
    Uses a sliding window over RATE_LIMIT_WINDOW_SEC seconds.
    """
    if not ENABLE_CHAT_RATE_LIMIT:
        return

    try:
        # Extract user id from bearer token (already required by Depends(security))
        token = current_user.credentials if hasattr(current_user, "credentials") else None
        user_key = str(token) if token else request.client.host
    except Exception:
        user_key = request.client.host

    ip = request.client.host if request.client else "unknown"
    key = f"{user_key}:{ip}"

    now = time.time()
    window_start = now - RATE_LIMIT_WINDOW_SEC

    dq = _rate_limit_store.get(key)
    if dq is None:
        dq = deque()
        _rate_limit_store[key] = dq

    # Drop old entries
    while dq and dq[0] < window_start:
        dq.popleft()

    if len(dq) >= RATE_LIMIT_MAX_REQUESTS:
        raise HTTPException(status_code=429, detail="Rate limit exceeded. Please slow down.")

    dq.append(now)

# === Pydanticモデル ===
# （元のモデルをそのまま継承）

# 認証関連
class UserLogin(BaseModel):
    username: str
    access_code: str

class UserRegister(BaseModel):
    username: str
    password: str
    confirm_password: str

class UserResponse(BaseModel):
    id: int
    username: str
    message: str

# 学習プロセス関連のモデルは削除済み（使用しない）

# チャット関連
class ChatMessage(BaseModel):
    message: str
    context: Optional[str] = None
    # ページ依存フィールドを削除（独立設計のため）
    # page: Optional[str] = "general"  # 削除
    # page_id: Optional[str] = None     # 削除  
    # memo_content: Optional[str] = None # 削除

class ChatResponse(BaseModel):
    response: str
    timestamp: str
    token_usage: Optional[Dict[str, Any]] = None
    context_metadata: Optional[Dict[str, Any]] = None
    # Conversation agent metadata (optional)
    support_type: Optional[str] = None
    selected_acts: Optional[List[str]] = None
    state_snapshot: Optional[Dict[str, Any]] = None
    project_plan: Optional[Dict[str, Any]] = None
    decision_metadata: Optional[Dict[str, Any]] = None
    metrics: Optional[Dict[str, Any]] = None

# Conversation Agent専用モデル（検証用）
class ConversationAgentRequest(BaseModel):
    """対話エージェント検証用リクエストモデル"""
    message: str
    project_id: Optional[int] = None
    page_id: Optional[str] = None
    include_history: bool = True
    history_limit: int = 50
    debug_mode: bool = False  # デバッグ情報を含めるか
    mock_mode: bool = True  # モックモードで動作するか

class ConversationAgentResponse(BaseModel):
    """対話エージェント検証用レスポンスモデル"""
    response: str
    timestamp: str
    # エージェント固有のメタデータ
    support_type: str
    selected_acts: List[str]
    state_snapshot: Dict[str, Any]
    project_plan: Optional[Dict[str, Any]]
    decision_metadata: Dict[str, Any]
    metrics: Dict[str, Any]
    # デバッグ情報
    debug_info: Optional[Dict[str, Any]] = None
    # 履歴情報
    conversation_id: Optional[str] = None
    history_count: int = 0
    # エラー情報
    error: Optional[str] = None
    warning: Optional[str] = None

class ChatHistoryResponse(BaseModel):
    id: int
    page: str
    sender: str
    message: str
    context_data: Optional[str]
    created_at: str

# ConversationResponse は削除（chat_conversationsテーブルを使用しないため）

# メモ関連
class MemoSave(BaseModel):
    page_id: str
    content: str

class MemoResponse(BaseModel):
    id: int
    page_id: str
    content: str
    updated_at: str

# 学習振り返り関連（ステップ機能削除により不要）

# プロジェクト関連
class ProjectCreate(BaseModel):
    theme: str
    question: Optional[str] = None
    hypothesis: Optional[str] = None

class ProjectUpdate(BaseModel):
    theme: Optional[str] = None
    question: Optional[str] = None
    hypothesis: Optional[str] = None

class ProjectResponse(BaseModel):
    id: int
    theme: str
    question: Optional[str]
    hypothesis: Optional[str]
    created_at: str
    updated_at: str
    memo_count: int

# マルチメモ関連
class MultiMemoCreate(BaseModel):
    title: str
    content: str
    project_id: Optional[int] = None

class MultiMemoUpdate(BaseModel):
    title: Optional[str] = None
    content: Optional[str] = None

class MultiMemoResponse(BaseModel):
    id: int
    title: str
    content: str
    tags: List[str]
    project_id: Optional[int]
    created_at: str
    updated_at: str

# テーマ深掘り関連
class ThemeDeepDiveRequest(BaseModel):
    theme: str
    parent_theme: str
    depth: int
    path: List[str]
    user_interests: List[str] = []

class ThemeDeepDiveResponse(BaseModel):
    suggestions: List[str]
    context_info: Dict[str, Any]

# クエスト関連
class QuestResponse(BaseModel):
    id: int
    title: str
    description: str
    category: str
    difficulty: int
    points: int
    required_evidence: str
    icon_name: Optional[str]
    is_active: bool
    created_at: str
    updated_at: str

class UserQuestResponse(BaseModel):
    id: int
    user_id: int
    quest_id: int
    status: str
    progress: int
    quest: QuestResponse
    started_at: Optional[str]
    completed_at: Optional[str]
    created_at: str
    updated_at: str

class QuestSubmissionCreate(BaseModel):
    description: str
    file_url: Optional[str] = None
    reflection_data: Optional[Dict[str, Any]] = None

class QuestSubmissionResponse(BaseModel):
    id: int
    user_quest_id: int
    quest_id: int
    description: str
    file_url: Optional[str]
    reflection_data: Optional[Dict[str, Any]]
    status: str
    points_awarded: int
    submitted_at: str

class UserQuestStart(BaseModel):
    quest_id: int

# 管理者関連
class AdminUserCreate(BaseModel):
    username: str
    password: str

# === グローバル変数 ===
llm_client = None
supabase: Client = None
# memory_manager: MemoryManager = None  # 使用しない
async_llm_client = None  # 非同期LLMクライアント

# Phase 1: プール管理システム（既存のllm_clientは完全に維持）
phase1_llm_manager = None  # Phase 1 プール管理システム（追加）

# Phase 1: 対話エージェント
conversation_orchestrator = None

@app.on_event("startup")
async def startup_event():
    """アプリケーション起動時の初期化（最適化版）"""
    global llm_client, supabase, conversation_orchestrator, phase1_llm_manager, async_llm_client
    
    try:
        # Supabaseクライアント初期化（コネクション設定最適化）
        supabase_url = os.environ.get("SUPABASE_URL")
        supabase_key = os.environ.get("SUPABASE_KEY")
        
        if not supabase_url or not supabase_key:
            raise ValueError("Supabase環境変数が設定されていません")
            
        supabase = create_client(supabase_url, supabase_key)
        
        # LLMクライアント初期化
        llm_client = learning_plannner()
        
        # === Phase 1: プール管理システム初期化（追加）===
        if PHASE1_AVAILABLE:
            try:
                # Phase 1システムの初期化（既存のllm_clientを使用）
                phase1_llm_manager = await get_phase1_manager()
                await phase1_llm_manager.initialize(existing_legacy_client=llm_client)
                
                # 初期化状況をログ出力
                if os.environ.get("ENABLE_LLM_POOL", "false").lower() == "true":
                    logger.info("✅ Phase 1: プール機能が有効化されました")
                else:
                    logger.info("ℹ️ Phase 1: プール機能は無効です（既存システムを使用）")
                    
            except Exception as e:
                logger.error(f"⚠️ Phase 1初期化エラー（既存システムで継続）: {e}")
                phase1_llm_manager = None
        
        # 非同期LLMクライアントの初期化
        try:
            async_llm_client = get_async_llm_client(pool_size=10)
            logger.info("✅ 非同期LLMクライアント初期化完了")
        except Exception as e:
            logger.error(f"❌ 非同期LLMクライアント初期化エラー: {e}")
            async_llm_client = None
        
        # Phase 1: 対話エージェント初期化
        if ENABLE_CONVERSATION_AGENT and CONVERSATION_AGENT_AVAILABLE:
            try:
                conversation_orchestrator = ConversationOrchestrator(
                    llm_client=llm_client,
                    use_mock=True  # Phase 1ではモックモード
                )
                logger.info("✅ 対話エージェント初期化完了（モックモード）")
            except Exception as e:
                logger.error(f"❌ 対話エージェント初期化エラー: {e}")
                import traceback
                logger.error(f"詳細エラー: {traceback.format_exc()}")
                conversation_orchestrator = None
        else:
            if not ENABLE_CONVERSATION_AGENT:
                logger.info("⚠️ 対話エージェント機能は無効です（環境変数ENABLE_CONVERSATION_AGENT=false）")
            if not CONVERSATION_AGENT_AVAILABLE:
                logger.info("⚠️ 対話エージェントモジュールが利用不可です")
        
        # メモリ管理システム初期化（使用しない）
        # global memory_manager
        # memory_manager = MemoryManager(model="gpt-4.1-nano", max_messages=100)
        
        logger.info("アプリケーション初期化完了（最適化版）")
        
    except Exception as e:
        logger.error(f"アプリケーション初期化エラー: {e}")
        raise e

@app.on_event("shutdown")
async def shutdown_event():
    """アプリケーション終了時のクリーンアップ"""
    global auth_cache
    auth_cache.clear()
    logger.info("アプリケーション終了")

def get_current_user_cached(credentials: HTTPAuthorizationCredentials = Depends(security)) -> int:
    """認証処理（キャッシュ機能付き）"""
    global auth_cache
    
    token = credentials.credentials
    current_time = time.time()
    
    # キャッシュから確認
    if token in auth_cache:
        cached_data = auth_cache[token]
        if current_time - cached_data["timestamp"] < AUTH_CACHE_TTL:
            return cached_data["user_id"]
        else:
            # 期限切れキャッシュを削除
            del auth_cache[token]
    
    try:
        user_id = int(token)
        
        # データベースでユーザー存在確認（最適化：必要最小限のクエリ）
        result = supabase.table("users").select("id").eq("id", user_id).limit(1).execute()
        
        if not result.data:
            raise HTTPException(
                status_code=status.HTTP_401_UNAUTHORIZED,
                detail="無効な認証トークンです"
            )
        
        # キャッシュに保存
        auth_cache[token] = {
            "user_id": user_id,
            "timestamp": current_time
        }
        
        return user_id
        
    except ValueError:
        raise HTTPException(
            status_code=status.HTTP_401_UNAUTHORIZED,
            detail="無効なトークン形式です"
        )
    except Exception as e:
        import traceback
        error_detail = f"認証エラー詳細: {type(e).__name__}: {str(e)}"
        logger.error(f"{error_detail}\nTraceback: {traceback.format_exc()}")
        
        # Supabase接続エラーの場合は詳細を返す
        if "connection" in str(e).lower() or "timeout" in str(e).lower():
            raise HTTPException(
                status_code=status.HTTP_503_SERVICE_UNAVAILABLE,
                detail=f"データベース接続エラー: {str(e)}"
            )
        
        raise HTTPException(
            status_code=status.HTTP_500_INTERNAL_SERVER_ERROR,
            detail=f"認証処理でエラーが発生しました: {str(e)}"
        )

def validate_supabase():
    """Supabaseクライアントの有効性確認"""
    if not supabase:
        raise HTTPException(status_code=500, detail="データベース接続が初期化されていません")

@lru_cache(maxsize=100)
def get_cached_result(table: str, user_id: int, cache_key: str):
    """簡単なクエリ結果キャッシュ"""
    # 実装は省略（実際の使用時に追加）
    pass

def handle_database_error(error: Exception, operation: str):
    """データベースエラーのハンドリング"""
    error_detail = f"{operation}でエラーが発生しました: {str(error)}"
    logger.error(f"データベースエラー - {operation}: {error}")
    print(f"Database Error - {operation}: {error}")
    import traceback
    print(f"Database Error Traceback: {traceback.format_exc()}")
    raise HTTPException(
        status_code=status.HTTP_500_INTERNAL_SERVER_ERROR,
        detail=error_detail
    )

async def get_or_create_global_chat_session(user_id: int) -> str:
    """独立したグローバルAIチャットセッションを取得または作成"""
    try:
        # ユーザーのグローバルチャットセッションを探す
        existing_conv = supabase.table("chat_conversations").select("*").eq("user_id", user_id).eq("page_id", "global_chat").execute()
        
        if existing_conv.data:
            return existing_conv.data[0]["id"]
        else:
            # 新しいグローバルチャットセッションを作成
            new_conv_data = {
                "user_id": user_id,
                "title": "AIチャットセッション",
                "page_id": "global_chat"  # 独立セッションの統一ID
            }
            new_conv = supabase.table("chat_conversations").insert(new_conv_data).execute()
            return new_conv.data[0]["id"] if new_conv.data else None
    except Exception as e:
        logger.error(f"グローバルチャットセッション取得/作成エラー: {e}")
        raise

async def update_conversation_timestamp(conversation_id: str):
    """conversationの最終更新時刻を更新"""
    try:
        await asyncio.to_thread(
            lambda: supabase.table("chat_conversations").update({
                "updated_at": datetime.now().isoformat()
            }).eq("id", conversation_id).execute()
        )
    except Exception as e:
        logger.error(f"conversation timestamp更新エラー: {e}")

# === エンドポイント実装 ===

@app.get("/")
async def root():
    """ヘルスチェックエンドポイント（最適化版）"""
    return {"message": "探Qメイト API（最適化版）", "status": "running", "version": "1.1.0"}

@app.get("/health")
async def health_check():
    """nginx用ヘルスチェック"""
    return {"status": "healthy", "message": "OK"}

@app.post("/auth/login", response_model=UserResponse)
async def login(user_data: UserLogin):
    """ユーザーログイン（最適化版）"""
    validate_supabase()
    
    try:
        # データベースクエリ最適化：必要な列のみ取得
        result = supabase.table("users").select("id, username").eq("username", user_data.username).limit(1).execute()
        
        if not result.data:
            raise HTTPException(
                status_code=status.HTTP_401_UNAUTHORIZED,
                detail="ユーザー名またはアクセスコードが正しくありません"
            )
        
        user = result.data[0]
        
        # アクセスコード（パスワード）確認
        # 注意: 本番環境では必ずパスワードをハッシュ化して比較してください
        result_password = supabase.table("users").select("password").eq("id", user["id"]).execute()
        if not result_password.data or result_password.data[0]["password"] != user_data.access_code:
            raise HTTPException(
                status_code=status.HTTP_401_UNAUTHORIZED,
                detail="ユーザー名またはアクセスコードが正しくありません"
            )
        
        # ログイン成功時にキャッシュ更新
        token = str(user["id"])
        auth_cache[token] = {
            "user_id": user["id"],
            "timestamp": time.time()
        }
        
        return UserResponse(
            id=user["id"],
            username=user["username"],
            message="ログインに成功しました"
        )
        
    except HTTPException:
        raise
    except Exception as e:
        handle_database_error(e, "ログイン処理")

@app.post("/auth/register", response_model=UserResponse, status_code=status.HTTP_201_CREATED)
async def register(user_data: UserRegister):
    """ユーザー新規登録（最適化版）"""
    validate_supabase()
    
    try:
        # パスワードの一致チェック
        if user_data.password != user_data.confirm_password:
            raise HTTPException(
                status_code=status.HTTP_400_BAD_REQUEST,
                detail="パスワードと確認用パスワードが一致しません"
            )
        
        # ユーザー名の重複チェック
        existing_user = supabase.table("users").select("id").eq("username", user_data.username).limit(1).execute()
        if existing_user.data:
            raise HTTPException(
                status_code=status.HTTP_400_BAD_REQUEST,
                detail="そのユーザー名は既に使用されています"
            )
        
        # ユーザー作成
        result = supabase.table("users").insert({
            "username": user_data.username,
            "password": user_data.password
        }).execute()
        
        if result.data and len(result.data) > 0:
            new_user = result.data[0]
            response = UserResponse(
                id=new_user["id"],
                username=new_user["username"],
                message="アカウント登録が完了しました！探Qメイトへようこそ！"
            )
            
            # 明示的にJSONレスポンスとして返す
            from fastapi.responses import JSONResponse
            return JSONResponse(
                status_code=status.HTTP_201_CREATED,
                content=response.dict()
            )
        else:
            raise HTTPException(status_code=500, detail="ユーザーの登録に失敗しました")
            
    except HTTPException:
        raise
    except Exception as e:
        handle_database_error(e, "ユーザーの登録")

@app.post("/chat", response_model=ChatResponse, dependencies=[Depends(chat_rate_limiter)])
async def chat_with_ai(
    chat_data: ChatMessage,
    current_user: int = Depends(get_current_user_cached)
):
    """AIとのチャット（最適化版）"""
    # 最適化フラグ（環境変数で制御可能）
    use_optimized = os.environ.get("USE_OPTIMIZED_CHAT", "true").lower() == "true"
    
    if use_optimized and async_llm_client:
        # 最適化版を使用
        result = await optimized_chat_with_ai(
            chat_data=chat_data,
            current_user=current_user,
            supabase=supabase,
            llm_client=llm_client,
            conversation_orchestrator=conversation_orchestrator,
            ENABLE_CONVERSATION_AGENT=ENABLE_CONVERSATION_AGENT,
            MAX_CHAT_MESSAGE_LENGTH=MAX_CHAT_MESSAGE_LENGTH
        )
        
        # 既存のChatResponseモデルに変換
        return ChatResponse(
            response=result.response,
            timestamp=result.timestamp,
            token_usage=result.token_usage,
            context_metadata=result.context_metadata,
            support_type=result.support_type,
            selected_acts=result.selected_acts,
            state_snapshot=result.state_snapshot,
            project_plan=result.project_plan,
            decision_metadata=result.decision_metadata,
            metrics=result.metrics
        )
    else:
        # 既存の処理にフォールバック
        try:
            validate_supabase()
            
            if llm_client is None:
                raise HTTPException(
                    status_code=status.HTTP_503_SERVICE_UNAVAILABLE,
                    detail="LLMクライアントが初期化されていません"
                )
        
        # 独立したAIチャットセッション（ページ非依存）
        conversation_id = await get_or_create_global_chat_session(current_user)
        
        # プロジェクト情報はDBから取得せず、会話履歴から推測する方針に変更
        project_context = None
        project = None
        project_id = None
        
        logger.info(f"📝 独立 AIチャットモード - ページ非依存セッション")
        
<<<<<<< HEAD
        # 1. pageIdがproject-形式の場合（既存ロジック維持）
        if page_id.startswith('project-'):
            try:
                project_id = int(page_id.replace('project-', ''))
                logger.info(f"✅ project-形式からプロジェクトIDを取得: {project_id}")
            except ValueError:
                logger.warning(f"⚠️ project-形式の解析に失敗: {page_id}")
        
        # 2. pageIdが数値（memo_id）の場合、memosテーブルから直接project_idを取得
        elif page_id.isdigit():
            try:
                memo_result = supabase.table('memos').select('project_id').eq('id', int(page_id)).eq('user_id', current_user).execute()
                if memo_result.data and memo_result.data[0].get('project_id'):
                    project_id = memo_result.data[0]['project_id']
                    logger.info(f"✅ memo_id:{page_id}からプロジェクトIDを直接取得: {project_id}")
                else:
                    logger.info(f"🔴 memo_id:{page_id}にプロジェクト関連付けなし")
            except Exception as e:
                logger.warning(f"⚠️ memo_id:{page_id}からのproject_id取得に失敗: {e}")

        elif page_id == 'conversation-agent-test':
            logger.info(f"👉 page_idが'conversation-agent-test'のため、最新のプロジェクトを探します")
            try:
                latest_project_result = supabase.table('projects').select('id').eq('user_id', current_user).order('updated_at', desc=True).limit(1).execute()
                if latest_project_result.data:
                    project_id = latest_project_result.data[0]['id']
                    logger.info(f"✅ 最新のプロジェクトIDを取得: {project_id}")
                else:
                    logger.info("🔴 利用可能なプロジェクトが見つかりませんでした")
            except Exception as e:
                logger.warning(f"⚠️ 最新プロジェクトの取得に失敗: {e}")
        
        else:
            logger.info(f"🔴 page_id形式が未対応: {page_id}")
            # その他の形式の場合はproject_idをNoneのまま継続
        
        # プロジェクト情報を取得
        if project_id:
            try:
                logger.info(f"📛 プロジェクト情報を取得中: project_id={project_id}, user_id={current_user}")
                project_result = supabase.table('projects').select('*').eq('id', project_id).eq('user_id', current_user).execute()
                
                if project_result.data:
                    project = project_result.data[0]
                    # プロジェクト情報を軽量フォーマットで統合（トークン削減）
                    theme_short = (project['theme'] or '')[:30]
                    question_short = (project.get('question') or 'NA')[:25]
                    hypothesis_short = (project.get('hypothesis') or 'NA')[:25]
                    project_context = f"[テーマ:{theme_short}|問い:{question_short}|仮説:{hypothesis_short}]"
                    logger.info(f"✅ プロジェクト情報を軽量フォーマットで取得成功: {project['theme']}")
                else:
                    logger.warning(f"⚠️ プロジェクトが見つからない: project_id={project_id}, user_id={current_user}")
            except Exception as e:
                logger.error(f"❌ プロジェクト情報の取得に失敗: {e}")
        else:
            logger.info(f"🔴 project_idが取得できなかった")
        
        # 過去の対話履歴を取得（拡張：50-100メッセージ）
        history_limit = 100  # Phase 1: 履歴ウィンドウを拡張
        history_response = supabase.table("chat_logs").select("id, sender, message, created_at, context_data").eq("conversation_id", conversation_id).order("created_at", desc=False).limit(history_limit).execute()
=======
        # 過去の対話履歴を取得（最適化：20-30メッセージに制限）
        history_limit = 30  # 履歴取得を最小限に抑える
        history_response = supabase.table("chat_logs").select("id, sender, message, created_at").eq("conversation_id", conversation_id).order("created_at", desc=False).limit(history_limit).execute()
>>>>>>> d9ee74df
        conversation_history = history_response.data if history_response.data is not None else []

        if conversation_history is None:
            # エラーログを残す
            print(f"Warning: conversation_history is None for conversation_id: {conversation_id}")
        
        # メッセージの準備
        # システムプロンプトとメッセージを準備（プロジェクト情報は含めない）
        messages = [{"role": "system", "content": system_prompt}]
        if conversation_history:  # None または空リストのチェック
            for history_msg in conversation_history:
                role = "user" if history_msg["sender"] == "user" else "assistant"
                messages.append({"role": role, "content": history_msg["message"]})

        user_message = chat_data.message
        
        # Guard: message size limit to protect backend/LLM
        if user_message is not None and len(user_message) > MAX_CHAT_MESSAGE_LENGTH:
            raise HTTPException(status_code=400, detail="Message too long")

        messages.append({"role": "user", "content": user_message})
        context_metadata = None
        
        # 保存用のcontext_data作成（独立設計版）
        context_data_dict = {
            "timestamp": datetime.now(timezone.utc).isoformat(),
            "session_type": "global_chat",  # 独立チャットセッション
            "independent": True  # ページ非依存のフラグ
        }
        
        # ユーザーメッセージをDBに保存（独立チャット版）
        user_message_data = {
            "user_id": current_user,
            "page": "global_chat",  # 独立チャットの統一タグ
            "sender": "user",
            "message": chat_data.message,
            "conversation_id": conversation_id,
            "context_data": json.dumps(context_data_dict, ensure_ascii=False)
        }
        await asyncio.to_thread(lambda: supabase.table("chat_logs").insert(user_message_data).execute())
        
<<<<<<< HEAD
        # ===== Phase 1: 対話エージェント機能統合 =====
        agent_payload: Dict[str, Any] = {}
        if ENABLE_CONVERSATION_AGENT and conversation_orchestrator is not None:
            try:
                # 会話履歴を対話エージェント用フォーマットに変換
                agent_history = []
                for history_msg in conversation_history:
                    sender = "user" if history_msg["sender"] == "user" else "assistant"
                    agent_history.append({
                        "sender": sender,
                        "message": history_msg["message"]
                    })
                
                # プロジェクト情報を対話エージェント用に変換
                agent_project_context = None
                if project:
                    agent_project_context = {
                        "theme": project.get('theme'),
                        "question": project.get('question'),
                        "hypothesis": project.get('hypothesis'),
                        "id": project_id
                    }
                
                # 対話エージェントで処理
                agent_result = conversation_orchestrator.process_turn(
                    user_message=chat_data.message,
                    conversation_history=agent_history,
                    project_context=agent_project_context,
                    user_id=current_user,
                    conversation_id=conversation_id
                )
                
                # 対話エージェントの応答を使用
                response = agent_result["response"]
                # capture for response
                agent_payload = {
                    "support_type": agent_result.get("support_type"),
                    "selected_acts": agent_result.get("selected_acts"),
                    "state_snapshot": agent_result.get("state_snapshot"),
                    "project_plan": agent_result.get("project_plan"),
                    "decision_metadata": agent_result.get("decision_metadata"),
                    "metrics": agent_result.get("metrics"),
                }
                
                # メタデータを保存用context_dataに追加
                ai_context_data = {
                    "timestamp": datetime.now(timezone.utc).isoformat(),
                    "has_project_context": bool(project_context),
                    "conversation_agent": True,
                    "support_type": agent_result.get("support_type"),
                    "selected_acts": agent_result.get("selected_acts"),
                    "state_snapshot": agent_result.get("state_snapshot", {}),
                    "decision_metadata": agent_result.get("decision_metadata", {}),
                    "project_plan": agent_result.get("project_plan")  # プロジェクト計画を追加
                }
                
                # followupsがある場合はresponseに追加
                if agent_result.get("followups"):
                    followup_text = "\n\n**次にできること:**\n" + "\n".join([f"• {f}" for f in agent_result["followups"][:3]])
                    response += followup_text
                
                logger.info(f"✅ 対話エージェント処理完了: {agent_result['support_type']} | {agent_result['selected_acts']}")
                
            except Exception as e:
                logger.error(f"❌ 対話エージェント処理エラー、従来処理にフォールバック: {e}")
                
                # Phase 1システムが利用可能かチェック（フォールバック処理）
                fallback_use_phase1 = (
                    PHASE1_AVAILABLE and
                    phase1_llm_manager is not None and 
                    phase1_llm_manager._initialized and
                    os.environ.get("ENABLE_LLM_POOL", "false").lower() == "true"
                )
                
                if fallback_use_phase1:
                    try:
                        # Phase 1システムでフォールバック処理
                        response = await phase1_llm_manager.generate_response(messages)
                        logger.debug("✅ Phase 1システムでフォールバック処理完了")
                    except Exception as phase1_fallback_error:
                        logger.warning(f"⚠️ Phase 1フォールバックもエラー、最終的に既存システム使用: {phase1_fallback_error}")
                        # 最終フォールバック: 既存処理を実行
                        response = llm_client.generate_response(messages)
                else:
                    # エラー時は従来の処理にフォールバック（既存コード保持）
                    response = llm_client.generate_response(messages)
                
                ai_context_data = {
                    "timestamp": datetime.now(timezone.utc).isoformat(),
                    "has_project_context": bool(project_context),
                    "conversation_agent_error": str(e),
                    "fallback_phase1_used": fallback_use_phase1 if 'fallback_use_phase1' in locals() else False
                }
        else:
            # === Phase 1: 拡張LLM処理（既存処理を完全保持）===
            
            # Phase 1システムが利用可能かチェック
            use_phase1 = (
                PHASE1_AVAILABLE and
                phase1_llm_manager is not None and 
                phase1_llm_manager._initialized and
                os.environ.get("ENABLE_LLM_POOL", "false").lower() == "true"
            )
            
            if use_phase1:
                try:
                    # Phase 1システムを使用（プール機能付き）
                    response = await phase1_llm_manager.generate_response(messages)
                    logger.debug("✅ Phase 1システムで処理完了")
                    
                except Exception as phase1_error:
                    logger.warning(f"⚠️ Phase 1システムエラー、既存システムにフォールバック: {phase1_error}")
                    # フォールバック: 既存処理を実行
                    response = llm_client.generate_response(messages)
                    
            else:
                # 従来の処理（既存コード完全保持）
                response = llm_client.generate_response(messages)
            
            ai_context_data = {
                "timestamp": datetime.now(timezone.utc).isoformat(),
                "has_project_context": bool(project_context),
                "phase1_used": use_phase1 if 'use_phase1' in locals() else False
            }
=======
        # 従来の処理
        response = llm_client.generate_response(messages)
        ai_context_data = {
            "timestamp": datetime.now(timezone.utc).isoformat()
        }
>>>>>>> d9ee74df
        
        # トークン使用量を計算（使用しない）
        token_usage = None
        
        ai_message_data = {
            "user_id": current_user,
            "page": "global_chat",  # 独立チャットの統一タグ
            "sender": "assistant",
            "message": response,
            "conversation_id": conversation_id,
            "context_data": json.dumps(ai_context_data, ensure_ascii=False)
        }
        await asyncio.to_thread(lambda: supabase.table("chat_logs").insert(ai_message_data).execute())
        
        # conversationの最終更新時刻を更新
        try:
            await update_conversation_timestamp(conversation_id)
        except Exception as e:
            # タイムスタンプ更新エラーは警告ログのみ（チャット自体は正常に処理）
            logger.warning(f"conversation timestamp update failed: {e}")
        
        # トークン使用履歴を記録（使用しない）
        
            return ChatResponse(
                response=response,
                timestamp=datetime.now(timezone.utc).isoformat(),
                token_usage=token_usage,
                context_metadata=context_metadata,
                **agent_payload
            )
        except HTTPException:
            raise
        except Exception as e:
            print(f"Chat API Error: {str(e)}")
            print(f"Error type: {type(e)}")
            import traceback
            print(f"Traceback: {traceback.format_exc()}")
            handle_database_error(e, "AI応答の生成")

@app.get("/chat/history", response_model=List[ChatHistoryResponse])
async def get_chat_history(
    page: Optional[str] = None,
    limit: Optional[int] = 50,
    before: Optional[str] = None,
    current_user: int = Depends(get_current_user_cached)
):
    """対話履歴取得（グローバル履歴ベース）"""
    try:
        validate_supabase()
        
<<<<<<< HEAD
        # Bound the limit
        eff_limit = min(max(1, limit or CHAT_HISTORY_LIMIT_DEFAULT), CHAT_HISTORY_LIMIT_MAX)
        query = supabase.table("chat_logs").select("id, page, sender, message, context_data, created_at").eq("user_id", current_user)
=======
        # ダッシュボードの場合は空の履歴を返す
        if page == "dashboard":
            return []
>>>>>>> d9ee74df
        
        # その他のページは全て最新のグローバル履歴を返す
        query = supabase.table("chat_logs").select("id, page, sender, message, context_data, created_at").eq("user_id", current_user)
        
<<<<<<< HEAD
        if before:
            try:
                # Filter strictly before the cursor
                query = query.lt("created_at", before)
            except Exception:
                pass
        query = query.order("created_at", desc=True).limit(eff_limit)
        result = await asyncio.to_thread(lambda: query.execute())
        
        items = [
=======
        # pageフィルタを削除（全履歴を取得）
        query = query.order("created_at", desc=False).limit(limit or 50)
        result = query.execute()
        
        return [
>>>>>>> d9ee74df
            ChatHistoryResponse(
                id=item["id"],
                page=item["page"] or "general",
                sender=item["sender"],
                message=item["message"],
                context_data=item.get("context_data"),
                created_at=item["created_at"]
            )
            for item in result.data
        ]
        # reverse to chronological order (oldest first)
        return list(reversed(items))
    except Exception as e:
        handle_database_error(e, "対話履歴の取得")

@app.post("/memos", response_model=MemoResponse)
async def save_memo(
    memo_data: MemoSave,
    current_user: int = Depends(get_current_user_cached)
):
    """メモの保存（page_memosテーブル非対応のため無効化）"""
    try:
        validate_supabase()
        
        # page_memosテーブルが存在しないため、エラーを返す
        raise HTTPException(
            status_code=status.HTTP_501_NOT_IMPLEMENTED,
            detail="page_memosベースのメモ保存は現在利用できません。プロジェクトベースのメモ機能をご利用ください。"
        )
        
    except HTTPException:
        raise
    except Exception as e:
        handle_database_error(e, "メモの保存")

@app.get("/memos/{page_id}", response_model=MemoResponse)
async def get_memo_by_page_id(
    page_id: str,
    current_user: int = Depends(get_current_user_cached)
):
    """ページIDベースのメモ取得（レガシー対応）"""
    try:
        validate_supabase()
        
        # page_memosテーブルが存在しないため、memosテーブルからpage_id相当のものを検索
        # page_idが数値の場合はmemo_idとして扱う
        try:
            memo_id = int(page_id)
            result = supabase.table("memos").select("id, title, content, updated_at, created_at").eq("id", memo_id).eq("user_id", current_user).execute()
            
            if result.data:
                memo = result.data[0]
                return MemoResponse(
                    id=memo["id"],
                    page_id=page_id,
                    content=memo.get("content") or "",
                    updated_at=memo.get("updated_at") or memo.get("created_at") or datetime.now(timezone.utc).isoformat()
                )
            else:
                # メモが存在しない場合は空のメモを返す
                return MemoResponse(
                    id=0,
                    page_id=page_id,
                    content="",
                    updated_at=datetime.now(timezone.utc).isoformat()
                )
        except ValueError:
            # page_idが数値でない場合は空のメモを返す
            return MemoResponse(
                id=0,
                page_id=page_id,
                content="",
                updated_at=datetime.now(timezone.utc).isoformat()
            )
    except HTTPException:
        raise
    except Exception as e:
        handle_database_error(e, "メモの取得")

@app.get("/memos", response_model=List[MemoResponse])
async def get_all_memos(current_user: int = Depends(get_current_user_cached)):
    """ユーザーの全メモ取得（memosテーブルから取得）"""
    try:
        validate_supabase()
        
        # memosテーブルから全メモを取得
        result = supabase.table("memos").select("id, title, content, updated_at, created_at").eq("user_id", current_user).order("updated_at", desc=True).execute()
        
        return [
            MemoResponse(
                id=memo["id"],
                page_id=str(memo["id"]),  # memo_idをpage_idとして使用
                content=memo["content"] or "",
                updated_at=memo.get("updated_at") or memo.get("created_at") or datetime.now(timezone.utc).isoformat()
            )
            for memo in result.data
        ]
    except Exception as e:
        handle_database_error(e, "全メモの取得")

# =============================================================================
# プロジェクト管理API
# =============================================================================

@app.post("/projects", response_model=ProjectResponse)
async def create_project(
    project_data: ProjectCreate,
    current_user: int = Depends(get_current_user_cached)
):
    """プロジェクト作成"""
    try:
        validate_supabase()
        
        result = supabase.table('projects').insert({
            'user_id': current_user,
            'theme': project_data.theme,
            'question': project_data.question,
            'hypothesis': project_data.hypothesis
        }).execute()
        
        if result.data:
            project = result.data[0]
            return ProjectResponse(
                id=project['id'],
                theme=project['theme'],
                question=project['question'],
                hypothesis=project['hypothesis'],
                created_at=project['created_at'],
                updated_at=project['updated_at'],
                memo_count=0
            )
        else:
            raise HTTPException(status_code=500, detail="プロジェクトの作成に失敗しました")
    except HTTPException:
        raise
    except Exception as e:
        handle_database_error(e, "プロジェクトの作成")

@app.get("/users/{user_id}/projects", response_model=List[ProjectResponse])
async def get_user_projects(
    user_id: int,
    current_user: int = Depends(get_current_user_cached)
):
    """ユーザーのプロジェクト一覧取得"""
    if user_id != current_user:
        raise HTTPException(status_code=403, detail="アクセス権限がありません")

    try:
        validate_supabase()
        
        result = supabase.table('projects').select('id, user_id, theme, question, hypothesis, created_at, updated_at').eq('user_id', user_id).order('updated_at', desc=True).execute()
        
        projects = []
        for project in result.data:
            memo_count_result = supabase.table('memos').select('id', count='exact').eq('project_id', project['id']).execute()
            memo_count = memo_count_result.count if memo_count_result.count else 0
            
            projects.append(ProjectResponse(
                id=project['id'],
                theme=project['theme'],
                question=project['question'],
                hypothesis=project['hypothesis'],
                created_at=project['created_at'],
                updated_at=project['updated_at'],
                memo_count=memo_count
            ))
        
        return projects
    except Exception as e:
        handle_database_error(e, "プロジェクト一覧の取得")

@app.get("/projects/{project_id}", response_model=ProjectResponse)
async def get_project(
    project_id: int,
    current_user: int = Depends(get_current_user_cached)
):
    """特定プロジェクト取得"""
    try:
        validate_supabase()
        
        result = supabase.table('projects').select('id, user_id, theme, question, hypothesis, created_at, updated_at').eq('id', project_id).eq('user_id', current_user).execute()
        
        if not result.data:
            raise HTTPException(status_code=404, detail="プロジェクトが見つかりません")
        
        project = result.data[0]
        memo_count_result = supabase.table('memos').select('id', count='exact').eq('project_id', project['id']).execute()
        memo_count = memo_count_result.count if memo_count_result.count else 0
        
        return ProjectResponse(
            id=project['id'],
            theme=project['theme'],
            question=project['question'],
            hypothesis=project['hypothesis'],
            created_at=project['created_at'],
            updated_at=project['updated_at'],
            memo_count=memo_count
        )
    except HTTPException:
        raise
    except Exception as e:
        handle_database_error(e, "プロジェクトの取得")

@app.put("/projects/{project_id}", response_model=ProjectResponse)
async def update_project(
    project_id: int,
    project_data: ProjectUpdate,
    current_user: int = Depends(get_current_user_cached)
):
    """プロジェクト更新"""
    try:
        validate_supabase()
        
        update_data = project_data.dict(exclude_unset=True)
        
        if not update_data:
            raise HTTPException(status_code=400, detail="更新するフィールドがありません")
        
        result = supabase.table('projects').update(update_data).eq('id', project_id).eq('user_id', current_user).execute()
        
        if not result.data:
            raise HTTPException(status_code=404, detail="プロジェクトが見つかりません")
        
        return await get_project(project_id, current_user)
    except HTTPException:
        raise
    except Exception as e:
        handle_database_error(e, "プロジェクトの更新")

@app.delete("/projects/{project_id}")
async def delete_project(
    project_id: int,
    current_user: int = Depends(get_current_user_cached)
):
    """プロジェクト削除"""
    try:
        validate_supabase()
        
        result = supabase.table('projects').delete().eq('id', project_id).eq('user_id', current_user).execute()
        
        if not result.data:
            raise HTTPException(status_code=404, detail="プロジェクトが見つかりません")
        
        return {"message": "プロジェクトが正常に削除されました"}
    except HTTPException:
        raise
    except Exception as e:
        handle_database_error(e, "プロジェクトの削除")

# =============================================================================
# マルチメモ管理API
# =============================================================================

@app.post("/projects/{project_id}/memos", response_model=MultiMemoResponse)
async def create_project_memo(
    project_id: int,
    memo_data: MultiMemoCreate,
    current_user: int = Depends(get_current_user_cached)
):
    """プロジェクト内メモ作成"""
    try:
        validate_supabase()
        
        result = supabase.table('memos').insert({
            'user_id': current_user,
            'project_id': project_id,
            'title': memo_data.title,
            'content': memo_data.content
        }).execute()
        
        if result.data:
            memo = result.data[0]
            return MultiMemoResponse(
                id=memo['id'],
                title=memo.get('title') or '',
                content=memo.get('content') or '',
                tags=[],
                project_id=memo.get('project_id', project_id),
                created_at=memo.get('created_at') or datetime.now(timezone.utc).isoformat(),
                updated_at=memo.get('updated_at') or datetime.now(timezone.utc).isoformat()
            )
        else:
            raise HTTPException(status_code=500, detail="メモの作成に失敗しました")
    except HTTPException:
        raise
    except Exception as e:
        handle_database_error(e, "メモの作成")

@app.get("/projects/{project_id}/memos", response_model=List[MultiMemoResponse])
async def get_project_memos(
    project_id: int,
    current_user: int = Depends(get_current_user_cached)
):
    """プロジェクト内メモ一覧取得"""
    try:
        validate_supabase()
        
        result = supabase.table('memos').select('id, title, content, project_id, created_at, updated_at').eq('project_id', project_id).eq('user_id', current_user).order('updated_at', desc=True).execute()
        
        return [
            MultiMemoResponse(
                id=memo['id'],
                title=memo.get('title') or '',
                content=memo.get('content') or '',
                tags=[],
                project_id=memo.get('project_id', project_id),
                created_at=memo.get('created_at') or datetime.now(timezone.utc).isoformat(),
                updated_at=memo.get('updated_at') or datetime.now(timezone.utc).isoformat()
            )
            for memo in result.data
        ]
    except Exception as e:
        handle_database_error(e, "メモ一覧の取得")

@app.get("/memos/{memo_id}", response_model=MultiMemoResponse)
async def get_memo(
    memo_id: int,
    current_user: int = Depends(get_current_user_cached)
):
    """特定メモ取得"""
    try:
        validate_supabase()
        
        logger.info(f"メモ取得開始: memo_id={memo_id}, user_id={current_user}")
        
        result = supabase.table('memos').select('id, title, content, project_id, created_at, updated_at').eq('id', memo_id).eq('user_id', current_user).execute()
        
        logger.info(f"データベースクエリ結果: count={result.count if result.count else 0}, data_length={len(result.data) if result.data else 0}")
        
        if not result.data:
            logger.warning(f"メモが見つかりません: memo_id={memo_id}, user_id={current_user}")
            raise HTTPException(status_code=404, detail="メモが見つかりません")
        
        memo = result.data[0]
        
        # フィールドの存在確認とデフォルト値の設定
        logger.info(f"メモデータ取得: keys={list(memo.keys())}, values={memo}")
        
        # 必須フィールドの存在確認
        if 'id' not in memo:
            logger.error(f"メモIDが存在しません: {memo.keys()}")
            raise HTTPException(status_code=500, detail="メモデータの構造エラー")
        
        response = MultiMemoResponse(
            id=memo['id'],
            title=memo.get('title') or '',
            content=memo.get('content') or '',
            tags=[],
            project_id=memo.get('project_id'),
            created_at=memo.get('created_at') or datetime.now(timezone.utc).isoformat(),
            updated_at=memo.get('updated_at') or datetime.now(timezone.utc).isoformat()
        )
        
        logger.info(f"レスポンス作成成功: memo_id={memo['id']}")
        return response
    except HTTPException:
        raise
    except KeyError as e:
        logger.error(f"メモフィールドエラー: {e}, メモデータキー: {memo.keys() if 'memo' in locals() else 'N/A'}")
        raise HTTPException(
            status_code=status.HTTP_500_INTERNAL_SERVER_ERROR,
            detail=f"メモのデータ構造エラー: 必要なフィールド '{e}' が見つかりません"
        )
    except ValueError as e:
        logger.error(f"メモバリデーションエラー: {e}")
        raise HTTPException(
            status_code=status.HTTP_500_INTERNAL_SERVER_ERROR,
            detail=f"メモのデータ検証エラー: {str(e)}"
        )
    except Exception as e:
        logger.error(f"予期しないエラー (メモ取得): {type(e).__name__}: {str(e)}")
        handle_database_error(e, "メモの取得")

@app.put("/memos/{memo_id}", response_model=MultiMemoResponse)
async def update_memo(
    memo_id: int,
    memo_data: MultiMemoUpdate,
    current_user: int = Depends(get_current_user_cached)
):
    """メモ更新（最適化版）"""
    try:
        validate_supabase()
        
        update_data = memo_data.dict(exclude_unset=True)
        
        if not update_data:
            raise HTTPException(status_code=400, detail="更新するフィールドがありません")
        
        # タイムスタンプを追加
        from datetime import datetime, timezone
        update_data['updated_at'] = datetime.now(timezone.utc).isoformat()
        
        # タイムアウト対策: execute()を分離
        import asyncio
        try:
            result = await asyncio.wait_for(
                asyncio.to_thread(
                    lambda: supabase.table('memos').update(update_data).eq('id', memo_id).eq('user_id', current_user).execute()
                ),
                timeout=30.0  # 30秒のタイムアウト
            )
        except asyncio.TimeoutError:
            logger.error(f"メモ更新タイムアウト: memo_id={memo_id}, user_id={current_user}")
            raise HTTPException(status_code=504, detail="データベース更新がタイムアウトしました")
        
        if not result.data:
            raise HTTPException(status_code=404, detail="メモが見つかりません")
        
        return await get_memo(memo_id, current_user)
    except HTTPException:
        raise
    except Exception as e:
        handle_database_error(e, "メモの更新")

@app.delete("/memos/{memo_id}")
async def delete_memo(
    memo_id: int,
    current_user: int = Depends(get_current_user_cached)
):
    """メモ削除"""
    try:
        validate_supabase()
        
        result = supabase.table('memos').delete().eq('id', memo_id).eq('user_id', current_user).execute()
        
        if not result.data:
            raise HTTPException(status_code=404, detail="メモが見つかりません")
        
        return {"message": "メモが正常に削除されました"}
    except HTTPException:
        raise
    except Exception as e:
        handle_database_error(e, "メモの削除")

# =============================================================================
# テーマ深掘りツール（最適化版）
# =============================================================================

@app.post("/framework-games/theme-deep-dive/suggestions", response_model=ThemeDeepDiveResponse)
async def generate_theme_suggestions(
    request: ThemeDeepDiveRequest,
    current_user: int = Depends(get_current_user_cached)
):
    """探究テーマの深掘り提案を生成（最適化版）"""
    try:
        validate_supabase()
        
        if llm_client is None:
            raise HTTPException(
                status_code=status.HTTP_503_SERVICE_UNAVAILABLE,
                detail="LLMクライアントが初期化されていません"
            )
        
        # プロンプトの構築（最適化：効率的な指示）
        system_prompt_theme = """あなたは探究学習の専門家です。
生徒が持っているテーマに対して、より具体的で興味深い方向性を提案する役割があります。
提案は探究可能で高校生にとって理解可能で実行可能なものにしてください。"""

        depth_guidance = "より具体的な探究の切り口を示してください。" if request.depth >= 2 else "具体的な領域や側面に分けてください。"
        interest_context = f"\n生徒の興味関心: {', '.join(request.user_interests)}" if request.user_interests else ""
        
        user_prompt = f"""探究テーマ「{request.theme}」について、次のレベルの具体的な探究の方向性を5〜7個提案してください。

{depth_guidance}
{interest_context}

以下の形式で提案してください：
1. [提案内容]
2. [提案内容]
...

各提案は30文字以内で、生徒が興味を持ちやすい表現にしてください。"""

        # LLMへのリクエスト（最適化：履歴なしで効率化）
        messages = [
            {"role": "system", "content": system_prompt_theme},
            {"role": "user", "content": user_prompt}
        ]
        
<<<<<<< HEAD
        # Phase 1統合: テーマ深掘り機能でもプール機能を使用
        use_phase1_theme = (
            PHASE1_AVAILABLE and
            phase1_llm_manager is not None and 
            phase1_llm_manager._initialized and
            os.environ.get("ENABLE_LLM_POOL", "false").lower() == "true"
        )
        
        if use_phase1_theme:
            try:
                response = await phase1_llm_manager.generate_response(messages)
                logger.debug("✅ テーマ深掘り機能でPhase 1システム使用")
            except Exception as theme_phase1_error:
                logger.warning(f"⚠️ テーマ深掘り機能Phase 1エラー、既存システム使用: {theme_phase1_error}")
                response = llm_client.generate_response(messages)
        else:
            response = llm_client.generate_response(messages)
=======
        response = llm_client.generate_response(messages)
>>>>>>> d9ee74df
        
        # 応答のパース（最適化：効率的な正規表現）
        import re
        suggestions = []
        for line in response.strip().split('\n'):
            match = re.match(r'^\d+\.\s*(.+)$', line.strip())
            if match:
                suggestion = match.group(1).strip()
                if suggestion and len(suggestion) <= 50:
                    suggestions.append(suggestion)
        
        # 最低5個、最大7個に調整
        if len(suggestions) < 5:
            default_suggestions = [
                f"{request.theme}の社会的影響",
                f"{request.theme}の技術的側面",
                f"{request.theme}と環境の関係",
                f"{request.theme}の歴史的背景",
                f"{request.theme}の未来予測"
            ]
            for ds in default_suggestions:
                if len(suggestions) >= 7:
                    break
                if ds not in suggestions:
                    suggestions.append(ds)
        elif len(suggestions) > 7:
            suggestions = suggestions[:7]
        
        context_info = {
            "depth": request.depth,
            "suggestions_count": len(suggestions)
        }
        
        return ThemeDeepDiveResponse(
            suggestions=suggestions,
            context_info=context_info
        )
    except HTTPException:
        raise
    except Exception as e:
        handle_database_error(e, "提案の生成")

@app.post("/framework-games/theme-deep-dive/save-selection")
async def save_theme_selection(
    request: Dict[str, Any],
    current_user: int = Depends(get_current_user_cached)
):
    """テーマ選択の保存"""
    try:
        theme = request.get("theme")
        path = request.get("path", [])
        
        if not theme:
            raise HTTPException(
                status_code=status.HTTP_400_BAD_REQUEST,
                detail="テーマが指定されていません"
            )
        
        # ここでは選択を記録するだけで、特にDBへの保存は行わない
        # 将来的にDBに保存する場合はここに実装を追加
        logger.info(f"User {current_user} selected theme: {theme}, path: {path}")
        
        return {"message": "選択が保存されました", "theme": theme, "path": path}
    except HTTPException:
        raise
    except Exception as e:
        logger.error(f"テーマ選択の保存エラー: {str(e)}")
        raise HTTPException(
            status_code=status.HTTP_500_INTERNAL_SERVER_ERROR,
            detail="選択の保存に失敗しました"
        )

# =============================================================================
# クエストシステムAPI
# =============================================================================

@app.get("/quests", response_model=List[QuestResponse])
async def get_quests(
    category: Optional[str] = None,
    difficulty: Optional[int] = None,
    current_user: int = Depends(get_current_user_cached)
):
    """利用可能なクエスト一覧を取得"""
    try:
        validate_supabase()
        
        query = supabase.table("quests").select("*").eq("is_active", True)
        
        if category:
            query = query.eq("category", category)
        if difficulty:
            query = query.eq("difficulty", difficulty)
        
        result = query.order("difficulty", desc=False).order("points", desc=False).execute()
        
        return [
            QuestResponse(
                id=quest["id"],
                title=quest["title"],
                description=quest["description"],
                category=quest["category"],
                difficulty=quest["difficulty"],
                points=quest["points"],
                required_evidence=quest["required_evidence"],
                icon_name=quest.get("icon_name"),
                is_active=quest["is_active"],
                created_at=quest["created_at"],
                updated_at=quest["updated_at"]
            )
            for quest in result.data
        ]
    except Exception as e:
        handle_database_error(e, "クエスト一覧の取得")

@app.get("/quests/{quest_id}", response_model=QuestResponse)
async def get_quest(
    quest_id: int,
    current_user: int = Depends(get_current_user_cached)
):
    """特定のクエスト詳細を取得"""
    try:
        validate_supabase()
        
        result = supabase.table("quests").select("*").eq("id", quest_id).eq("is_active", True).execute()
        
        if not result.data:
            raise HTTPException(status_code=404, detail="クエストが見つかりません")
        
        quest = result.data[0]
        return QuestResponse(
            id=quest["id"],
            title=quest["title"],
            description=quest["description"],
            category=quest["category"],
            difficulty=quest["difficulty"],
            points=quest["points"],
            required_evidence=quest["required_evidence"],
            icon_name=quest.get("icon_name"),
            is_active=quest["is_active"],
            created_at=quest["created_at"],
            updated_at=quest["updated_at"]
        )
    except HTTPException:
        raise
    except Exception as e:
        handle_database_error(e, "クエスト詳細の取得")

@app.get("/user-quests", response_model=List[UserQuestResponse])
async def get_user_quests(
    status: Optional[str] = None,
    current_user: int = Depends(get_current_user_cached)
):
    """ユーザーのクエスト進捗を取得"""
    try:
        validate_supabase()
        
        query = supabase.table("user_quests").select("""
            id, user_id, quest_id, status, progress, started_at, completed_at, created_at, updated_at,
            quests!user_quests_quest_id_fkey (
                id, title, description, category, difficulty, points, required_evidence, icon_name, is_active, created_at, updated_at
            )
        """).eq("user_id", current_user)
        
        if status:
            query = query.eq("status", status)
        
        result = query.order("updated_at", desc=True).execute()
        
        return [
            UserQuestResponse(
                id=uq["id"],
                user_id=uq["user_id"],
                quest_id=uq["quest_id"],
                status=uq["status"],
                progress=uq["progress"] or 0,
                quest=QuestResponse(
                    id=uq["quests"]["id"],
                    title=uq["quests"]["title"],
                    description=uq["quests"]["description"],
                    category=uq["quests"]["category"],
                    difficulty=uq["quests"]["difficulty"],
                    points=uq["quests"]["points"],
                    required_evidence=uq["quests"]["required_evidence"],
                    icon_name=uq["quests"].get("icon_name"),
                    is_active=uq["quests"]["is_active"],
                    created_at=uq["quests"]["created_at"],
                    updated_at=uq["quests"]["updated_at"]
                ),
                started_at=uq.get("started_at"),
                completed_at=uq.get("completed_at"),
                created_at=uq["created_at"],
                updated_at=uq["updated_at"]
            )
            for uq in result.data
        ]
    except Exception as e:
        handle_database_error(e, "ユーザークエストの取得")

@app.post("/user-quests/start", response_model=UserQuestResponse)
async def start_quest(
    quest_data: UserQuestStart,
    current_user: int = Depends(get_current_user_cached)
):
    """クエストを開始"""
    try:
        validate_supabase()
        
        # クエストが存在し、アクティブかチェック
        quest_result = supabase.table("quests").select("*").eq("id", quest_data.quest_id).eq("is_active", True).execute()
        if not quest_result.data:
            raise HTTPException(status_code=404, detail="クエストが見つかりません")
        
        # 既に開始済みかチェック
        existing_result = supabase.table("user_quests").select("id, status").eq("user_id", current_user).eq("quest_id", quest_data.quest_id).execute()
        
        if existing_result.data:
            existing_quest = existing_result.data[0]
            if existing_quest["status"] == "completed":
                raise HTTPException(status_code=400, detail="このクエストは既に完了しています")
            elif existing_quest["status"] == "in_progress":
                raise HTTPException(status_code=400, detail="このクエストは既に進行中です")
            else:
                # ステータスを更新
                update_result = supabase.table("user_quests").update({
                    "status": "in_progress",
                    "started_at": datetime.now(timezone.utc).isoformat(),
                    "progress": 0
                }).eq("id", existing_quest["id"]).execute()
        else:
            # 新規作成
            update_result = supabase.table("user_quests").insert({
                "user_id": current_user,
                "quest_id": quest_data.quest_id,
                "status": "in_progress",
                "started_at": datetime.now(timezone.utc).isoformat(),
                "progress": 0
            }).execute()
        
        if not update_result.data:
            raise HTTPException(status_code=500, detail="クエストの開始に失敗しました")
        
        # 更新されたユーザークエストを取得
        result = supabase.table("user_quests").select("""
            id, user_id, quest_id, status, progress, started_at, completed_at, created_at, updated_at,
            quests!user_quests_quest_id_fkey (
                id, title, description, category, difficulty, points, required_evidence, icon_name, is_active, created_at, updated_at
            )
        """).eq("id", update_result.data[0]["id"]).execute()
        
        if not result.data:
            raise HTTPException(status_code=500, detail="開始したクエストの取得に失敗しました")
        
        uq = result.data[0]
        return UserQuestResponse(
            id=uq["id"],
            user_id=uq["user_id"],
            quest_id=uq["quest_id"],
            status=uq["status"],
            progress=uq["progress"] or 0,
            quest=QuestResponse(
                id=uq["quests"]["id"],
                title=uq["quests"]["title"],
                description=uq["quests"]["description"],
                category=uq["quests"]["category"],
                difficulty=uq["quests"]["difficulty"],
                points=uq["quests"]["points"],
                required_evidence=uq["quests"]["required_evidence"],
                icon_name=uq["quests"].get("icon_name"),
                is_active=uq["quests"]["is_active"],
                created_at=uq["quests"]["created_at"],
                updated_at=uq["quests"]["updated_at"]
            ),
            started_at=uq.get("started_at"),
            completed_at=uq.get("completed_at"),
            created_at=uq["created_at"],
            updated_at=uq["updated_at"]
        )
    except HTTPException:
        raise
    except Exception as e:
        handle_database_error(e, "クエストの開始")

@app.post("/user-quests/{user_quest_id}/submit", response_model=QuestSubmissionResponse)
async def submit_quest(
    user_quest_id: int,
    submission_data: QuestSubmissionCreate,
    current_user: int = Depends(get_current_user_cached)
):
    """クエストの成果物を提出"""
    try:
        validate_supabase()
        
        # ユーザークエストの存在確認
        uq_result = supabase.table("user_quests").select("id, user_id, quest_id, status").eq("id", user_quest_id).eq("user_id", current_user).execute()
        
        if not uq_result.data:
            raise HTTPException(status_code=404, detail="クエストが見つかりません")
        
        user_quest = uq_result.data[0]
        
        if user_quest["status"] != "in_progress":
            raise HTTPException(status_code=400, detail="進行中のクエストのみ提出できます")
        
        # クエスト情報を取得
        quest_result = supabase.table("quests").select("points").eq("id", user_quest["quest_id"]).execute()
        quest_points = quest_result.data[0]["points"] if quest_result.data else 1000
        
        # 提出データを保存
        submission_result = supabase.table("quest_submissions").insert({
            "user_quest_id": user_quest_id,
            "user_id": current_user,
            "quest_id": user_quest["quest_id"],
            "description": submission_data.description,
            "file_url": submission_data.file_url,
            "reflection_data": submission_data.reflection_data,
            "status": "approved",  # 自動承認
            "points_awarded": quest_points
        }).execute()
        
        if not submission_result.data:
            raise HTTPException(status_code=500, detail="提出の保存に失敗しました")
        
        # ユーザークエストのステータスを完了に更新
        supabase.table("user_quests").update({
            "status": "completed",
            "progress": 100,
            "completed_at": datetime.now(timezone.utc).isoformat()
        }).eq("id", user_quest_id).execute()
        
        # ユーザープロファイルのポイントを更新
        try:
            profile_result = supabase.table("user_learning_profiles").select("total_points").eq("user_id", current_user).execute()
            
            if profile_result.data:
                current_points = profile_result.data[0]["total_points"] or 0
                supabase.table("user_learning_profiles").update({
                    "total_points": current_points + quest_points,
                    "last_activity": datetime.now(timezone.utc).isoformat()
                }).eq("user_id", current_user).execute()
            else:
                # プロファイルを新規作成
                supabase.table("user_learning_profiles").insert({
                    "user_id": current_user,
                    "total_points": quest_points,
                    "last_activity": datetime.now(timezone.utc).isoformat()
                }).execute()
        except Exception as e:
            logger.warning(f"プロファイル更新に失敗: {e}")
        
        submission = submission_result.data[0]
        return QuestSubmissionResponse(
            id=submission["id"],
            user_quest_id=submission["user_quest_id"],
            quest_id=submission["quest_id"],
            description=submission["description"],
            file_url=submission.get("file_url"),
            reflection_data=submission.get("reflection_data"),
            status=submission["status"],
            points_awarded=submission["points_awarded"],
            submitted_at=submission["submitted_at"]
        )
    except HTTPException:
        raise
    except Exception as e:
        handle_database_error(e, "クエストの提出")

@app.get("/user-quests/{user_quest_id}/submission", response_model=QuestSubmissionResponse)
async def get_quest_submission(
    user_quest_id: int,
    current_user: int = Depends(get_current_user_cached)
):
    """クエスト提出内容を取得"""
    try:
        validate_supabase()
        
        result = supabase.table("quest_submissions").select("*").eq("user_quest_id", user_quest_id).eq("user_id", current_user).execute()
        
        if not result.data:
            raise HTTPException(status_code=404, detail="提出データが見つかりません")
        
        submission = result.data[0]
        return QuestSubmissionResponse(
            id=submission["id"],
            user_quest_id=submission["user_quest_id"],
            quest_id=submission["quest_id"],
            description=submission["description"],
            file_url=submission.get("file_url"),
            reflection_data=submission.get("reflection_data"),
            status=submission["status"],
            points_awarded=submission["points_awarded"],
            submitted_at=submission["submitted_at"]
        )
    except HTTPException:
        raise
    except Exception as e:
        handle_database_error(e, "提出データの取得")

@app.get("/quest-stats")
async def get_quest_stats(
    current_user: int = Depends(get_current_user_cached)
):
    """クエスト統計情報を取得"""
    try:
        validate_supabase()
        
        # ユーザーのクエスト統計
        user_quests = supabase.table("user_quests").select("status, quests!user_quests_quest_id_fkey(points)").eq("user_id", current_user).execute()
        
        total_quests = len(user_quests.data)
        completed_quests = len([uq for uq in user_quests.data if uq["status"] == "completed"])
        in_progress_quests = len([uq for uq in user_quests.data if uq["status"] == "in_progress"])
        available_quests_count = supabase.table("quests").select("id", count="exact").eq("is_active", True).execute().count or 0
        
        total_points = sum(uq["quests"]["points"] for uq in user_quests.data if uq["status"] == "completed")
        
        return {
            "total_quests": total_quests,
            "available_quests": available_quests_count - total_quests,
            "completed_quests": completed_quests,
            "in_progress_quests": in_progress_quests,
            "total_points": total_points
        }
    except Exception as e:
        handle_database_error(e, "クエスト統計の取得")

# データベーステーブル存在確認用のデバッグエンドポイント
@app.get("/debug/check-quest-tables")
async def check_quest_tables(
    current_user: int = Depends(get_current_user_cached)
):
    """クエスト関連テーブルの存在確認（デバッグ用）"""
    try:
        validate_supabase()
        
        result = {}
        
        # questsテーブル確認
        try:
            quests_result = supabase.table("quests").select("count", count="exact").execute()
            result["quests_table"] = {
                "exists": True,
                "count": quests_result.count
            }
        except Exception as e:
            result["quests_table"] = {
                "exists": False,
                "error": str(e)
            }
        
        # user_questsテーブル確認
        try:
            user_quests_result = supabase.table("user_quests").select("count", count="exact").execute()
            result["user_quests_table"] = {
                "exists": True,
                "count": user_quests_result.count
            }
        except Exception as e:
            result["user_quests_table"] = {
                "exists": False,
                "error": str(e)
            }
        
        # quest_submissionsテーブル確認
        try:
            submissions_result = supabase.table("quest_submissions").select("count", count="exact").execute()
            result["quest_submissions_table"] = {
                "exists": True,
                "count": submissions_result.count
            }
        except Exception as e:
            result["quest_submissions_table"] = {
                "exists": False,
                "error": str(e)
            }
        
        return result
        
    except Exception as e:
        return {"error": f"Database connection failed: {str(e)}"}

# =============================================================================
# Conversation Agent検証用エンドポイント
# =============================================================================

@app.post("/conversation-agent/chat", response_model=ConversationAgentResponse)
async def chat_with_conversation_agent(
    request: ConversationAgentRequest,
    current_user: int = Depends(get_current_user_cached)
):
    """
    対話エージェント検証用エンドポイント（最適化版）
    
    通常の /chat エンドポイントから分離された、conversation_agent の機能を
    独立して検証するための専用エンドポイントです。
    
    Features:
    - 対話エージェントの動作を独立して検証可能
    - デバッグモードでの詳細情報取得
    - モック/実モードの切り替え可能
    - エラーハンドリングの強化
    """
    use_optimized = os.environ.get("USE_OPTIMIZED_AGENT", "true").lower() == "true"
    
    if use_optimized:
        result = await optimized_chat_with_conversation_agent(
            request=request,
            current_user=current_user,
            supabase=supabase,
            llm_client=llm_client,
            conversation_orchestrator=conversation_orchestrator,
            CONVERSATION_AGENT_AVAILABLE=CONVERSATION_AGENT_AVAILABLE,
            ENABLE_CONVERSATION_AGENT=ENABLE_CONVERSATION_AGENT
        )
        
        # 既存のConversationAgentResponseモデルに変換
        return ConversationAgentResponse(
            response=result.response,
            timestamp=result.timestamp,
            support_type=result.support_type,
            selected_acts=result.selected_acts,
            state_snapshot=result.state_snapshot,
            project_plan=result.project_plan,
            decision_metadata=result.decision_metadata,
            metrics=result.metrics,
            debug_info=result.debug_info,
            conversation_id=result.conversation_id,
            history_count=result.history_count,
            error=result.error,
            warning=result.warning
        )
    else:
        # 既存の処理にフォールバック
        start_time = time.time()
        
        try:
            validate_supabase()
        
        # エージェントの可用性チェック
        if not CONVERSATION_AGENT_AVAILABLE:
            return ConversationAgentResponse(
                response="対話エージェント機能は現在利用できません。モジュールがインポートされていません。",
                timestamp=datetime.now(timezone.utc).isoformat(),
                support_type="error",
                selected_acts=[],
                state_snapshot={},
                decision_metadata={},
                metrics={"error": "module_not_available"},
                error="ConversationAgent module not available",
                history_count=0
            )
        
        if conversation_orchestrator is None:
            # オーケストレーターを初期化（リクエストごとに初期化可能）
            try:
                temp_orchestrator = ConversationOrchestrator(
                    llm_client=llm_client,
                    use_mock=request.mock_mode
                )
                logger.info(f"✅ 対話エージェント一時初期化完了（mock={request.mock_mode}）")
            except Exception as e:
                logger.error(f"❌ 対話エージェント初期化エラー: {e}")
                return ConversationAgentResponse(
                    response="対話エージェントの初期化に失敗しました。",
                    timestamp=datetime.now(timezone.utc).isoformat(),
                    support_type="error",
                    selected_acts=[],
                    state_snapshot={},
                    decision_metadata={},
                    metrics={"error": "initialization_failed"},
                    error=f"Initialization error: {str(e)}",
                    history_count=0
                )
        else:
            temp_orchestrator = conversation_orchestrator
        
        # ページIDの決定
        page_id = request.page_id or (f"project-{request.project_id}" if request.project_id else "general")
        
        # conversationの取得または作成
        conversation_id = await get_or_create_conversation(current_user, page_id)
        
        # プロジェクト情報の取得
        project_context = None
        if request.project_id:
            # モックモードの場合はダミーのプロジェクト情報を使用
            if request.mock_mode:
                project_context = {
                    "theme": "AI技術の教育への応用",
                    "question": "AIを活用した個別最適化学習システムはどのように学習効果を向上させるか？",
                    "hypothesis": "AIが学習者の理解度と学習パターンを分析することで、個別に最適化された学習経験を提供し、学習効果を向上させる",
                    "id": request.project_id
                }
                logger.info(f"✅ モックプロジェクト情報使用: {project_context['theme']}")
            else:
                try:
                    project_result = supabase.table('projects').select('*').eq('id', request.project_id).eq('user_id', current_user).execute()
                    if project_result.data:
                        project = project_result.data[0]
                        project_context = {
                            "theme": project.get('theme'),
                            "question": project.get('question'),
                            "hypothesis": project.get('hypothesis'),
                            "id": request.project_id
                        }
                        logger.info(f"✅ プロジェクト情報取得成功: {project['theme']}")
                except Exception as e:
                    logger.warning(f"⚠️ プロジェクト情報取得失敗: {e}")
        
        # 対話履歴の取得
        conversation_history = []
        if request.include_history:
            try:
                history_response = supabase.table("chat_logs").select(
                    "id, sender, message, created_at, context_data"
                ).eq(
                    "conversation_id", conversation_id
                ).order(
                    "created_at", desc=False
                ).limit(
                    request.history_limit
                ).execute()
                
                if history_response.data:
                    conversation_history = [
                        {
                            "sender": msg["sender"],
                            "message": msg["message"]
                        }
                        for msg in history_response.data
                    ]
                    logger.info(f"📜 対話履歴取得: {len(conversation_history)}件")
            except Exception as e:
                logger.warning(f"⚠️ 対話履歴取得エラー: {e}")
        
        # 対話エージェントで処理
        try:
            agent_start = time.time()
            
            agent_result = temp_orchestrator.process_turn(
                user_message=request.message,
                conversation_history=conversation_history,
                project_context=project_context,
                user_id=current_user,
                conversation_id=conversation_id
            )
            
            agent_time = time.time() - agent_start
            
            # デバッグ情報の構築
            debug_info = None
            if request.debug_mode:
                debug_info = {
                    "processing_time_ms": int(agent_time * 1000),
                    "mock_mode": request.mock_mode,
                    "history_items": len(conversation_history),
                    "has_project_context": bool(project_context),
                    "conversation_id": conversation_id,
                    "page_id": page_id,
                    "raw_state": agent_result.get("state_snapshot", {}),
                    "raw_decision": agent_result.get("decision_metadata", {}),
                    "raw_metrics": agent_result.get("metrics", {})
                }
            
            # 応答をデータベースに保存（ユーザーメッセージ）
            user_message_data = {
                "user_id": current_user,
                "page": page_id,
                "sender": "user",
                "message": request.message,
                "conversation_id": conversation_id,
                "context_data": json.dumps({
                    "timestamp": datetime.now(timezone.utc).isoformat(),
                    "agent_endpoint": True,
                    "project_id": request.project_id
                }, ensure_ascii=False)
            }
            await asyncio.to_thread(
                lambda: supabase.table("chat_logs").insert(user_message_data).execute()
            )
            
            # 応答をデータベースに保存（AIメッセージ）
            ai_message_data = {
                "user_id": current_user,
                "page": page_id,
                "sender": "assistant",
                "message": agent_result["response"],
                "conversation_id": conversation_id,
                "context_data": json.dumps({
                    "timestamp": datetime.now(timezone.utc).isoformat(),
                    "agent_endpoint": True,
                    "support_type": agent_result.get("support_type"),
                    "selected_acts": agent_result.get("selected_acts"),
                    "state_snapshot": agent_result.get("state_snapshot", {}),
                    "project_plan": agent_result.get("project_plan"),
                    "decision_metadata": agent_result.get("decision_metadata", {}),
                    "metrics": agent_result.get("metrics", {})
                }, ensure_ascii=False)
            }
            await asyncio.to_thread(
                lambda: supabase.table("chat_logs").insert(ai_message_data).execute()
            )
            
            # conversationのタイムスタンプ更新
            await update_conversation_timestamp(conversation_id)
            
            # レスポンスの構築
            return ConversationAgentResponse(
                response=agent_result["response"],
                timestamp=datetime.now(timezone.utc).isoformat(),
                support_type=agent_result.get("support_type", "unknown"),
                selected_acts=agent_result.get("selected_acts", []),
                state_snapshot=agent_result.get("state_snapshot", {}),
                project_plan=agent_result.get("project_plan"),
                decision_metadata=agent_result.get("decision_metadata", {}),
                metrics=agent_result.get("metrics", {}),
                debug_info=debug_info,
                conversation_id=conversation_id,
                history_count=len(conversation_history)
            )
            
        except Exception as e:
            logger.error(f"❌ 対話エージェント処理エラー: {e}")
            import traceback
            logger.error(f"Traceback: {traceback.format_exc()}")
            
            return ConversationAgentResponse(
                response="申し訳ございません。対話処理中にエラーが発生しました。",
                timestamp=datetime.now(timezone.utc).isoformat(),
                support_type="error",
                selected_acts=[],
                state_snapshot={},
                decision_metadata={},
                metrics={"error": "processing_failed"},
                error=f"Processing error: {str(e)}",
                warning="エージェント処理中にエラーが発生しました",
                conversation_id=conversation_id,
                history_count=len(conversation_history) if 'conversation_history' in locals() else 0
                )
                
        except HTTPException:
            raise
        except Exception as e:
            logger.error(f"❌ エンドポイントエラー: {e}")
            import traceback
            logger.error(f"Traceback: {traceback.format_exc()}")
            
            return ConversationAgentResponse(
                response="システムエラーが発生しました。",
                timestamp=datetime.now(timezone.utc).isoformat(),
                support_type="error",
                selected_acts=[],
                state_snapshot={},
                decision_metadata={},
                metrics={"error": "system_error", "processing_time_ms": int((time.time() - start_time) * 1000)},
                error=f"System error: {str(e)}",
                history_count=0
            )

@app.get("/conversation-agent/status")
async def get_conversation_agent_status(
    current_user: int = Depends(get_current_user_cached)
):
    """
    対話エージェントのステータス確認エンドポイント
    
    Returns:
        エージェントの可用性、設定、状態情報
    """
    try:
        status = {
            "available": CONVERSATION_AGENT_AVAILABLE,
            "enabled": ENABLE_CONVERSATION_AGENT,
            "initialized": conversation_orchestrator is not None,
            "module_path": "backend.conversation_agent",
            "environment": {
                "ENABLE_CONVERSATION_AGENT": os.environ.get("ENABLE_CONVERSATION_AGENT", "false"),
                "mode": "mock" if conversation_orchestrator and hasattr(conversation_orchestrator, 'use_mock') else "unknown"
            },
            "features": {
                "state_extraction": True,
                "support_typing": True,
                "policy_engine": True,
                "project_planning": True
            }
        }
        
        # オーケストレーターが初期化されている場合、追加情報を取得
        if conversation_orchestrator:
            try:
                status["orchestrator_info"] = {
                    "class": conversation_orchestrator.__class__.__name__,
                    "has_llm_client": conversation_orchestrator.llm_client is not None if hasattr(conversation_orchestrator, 'llm_client') else False,
                    "mock_mode": conversation_orchestrator.use_mock if hasattr(conversation_orchestrator, 'use_mock') else None
                }
            except Exception as e:
                status["orchestrator_info"] = {"error": str(e)}
        
        return status
        
    except Exception as e:
        logger.error(f"ステータス取得エラー: {e}")
        return {
            "available": False,
            "error": str(e)
        }

@app.post("/conversation-agent/initialize")
async def initialize_conversation_agent(
    mock_mode: bool = True,
    current_user: int = Depends(get_current_user_cached)
):
    """
    対話エージェントの手動初期化エンドポイント（管理者用）
    
    Args:
        mock_mode: モックモードで初期化するか
    
    Returns:
        初期化結果
    """
    global conversation_orchestrator
    
    try:
        if not CONVERSATION_AGENT_AVAILABLE:
            raise HTTPException(
                status_code=status.HTTP_503_SERVICE_UNAVAILABLE,
                detail="対話エージェントモジュールが利用不可です"
            )
        
        # 既存のオーケストレーターをクリーンアップ
        if conversation_orchestrator:
            logger.info("既存のオーケストレーターをクリーンアップ")
            conversation_orchestrator = None
        
        # 新しいオーケストレーターを初期化
        conversation_orchestrator = ConversationOrchestrator(
            llm_client=llm_client,
            use_mock=mock_mode
        )
        
        logger.info(f"✅ 対話エージェント手動初期化完了（mock={mock_mode}）")
        
        return {
            "success": True,
            "message": f"対話エージェントを{'モック' if mock_mode else '実'}モードで初期化しました",
            "mock_mode": mock_mode,
            "timestamp": datetime.now(timezone.utc).isoformat()
        }
        
    except Exception as e:
        logger.error(f"初期化エラー: {e}")
        import traceback
        logger.error(f"Traceback: {traceback.format_exc()}")
        
        raise HTTPException(
            status_code=status.HTTP_500_INTERNAL_SERVER_ERROR,
            detail=f"対話エージェントの初期化に失敗しました: {str(e)}"
        )

# Phase 2: AI提案機能（今後実装予定）
# =============================================================================

# 現在はPlaceholder実装（Phase 2で実装）
@app.get("/quest-recommendations")
async def get_quest_recommendations(
    current_user: int = Depends(get_current_user_cached)
):
    """AI推薦クエスト取得（Phase 2で実装予定）"""
    return {"message": "Phase 2で実装予定", "recommendations": []}

@app.post("/generate-quest")
async def generate_quest(
    generation_data: Dict[str, Any],
    current_user: int = Depends(get_current_user_cached)
):
    """AI生成クエスト（Phase 2で実装予定）"""
    return {"message": "Phase 2で実装予定", "quest": None}

# =============================================================================
# 管理者機能（最適化版）
# =============================================================================

@app.post("/admin/create-test-user")
async def create_test_user(user_data: AdminUserCreate):
    """負荷テスト用ユーザー作成（最適化版）"""
    try:
        validate_supabase()
        
        # セキュリティ: loadtest_user_* パターンのみ許可
        if not user_data.username.startswith("loadtest_user_"):
            raise HTTPException(
                status_code=status.HTTP_400_BAD_REQUEST,
                detail="テストユーザー名は 'loadtest_user_' で始まる必要があります"
            )
        
        # 既存ユーザーチェック（最適化：必要最小限のクエリ）
        existing_user = supabase.table("users").select("id").eq("username", user_data.username).execute()
        if existing_user.data:
            return {"message": f"ユーザー {user_data.username} は既に存在します", "id": existing_user.data[0]["id"]}
        
        # ユーザー作成（最適化版）
        result = supabase.table("users").insert({
            "username": user_data.username,
            "password": user_data.password
        }).execute()
        
        if result.data and len(result.data) > 0:
            user = result.data[0]
            return {
                "message": f"テストユーザー {user_data.username} を作成しました",
                "id": user["id"]
            }
        else:
            raise HTTPException(status_code=500, detail="ユーザー作成に失敗しました")
            
    except HTTPException:
        raise
    except Exception as e:
        logger.error(f"テストユーザー作成エラー: {e}")
        raise HTTPException(
            status_code=status.HTTP_500_INTERNAL_SERVER_ERROR,
            detail=f"ユーザー作成処理でエラーが発生しました: {str(e)}"
        )

@app.delete("/admin/cleanup-test-users")
async def cleanup_test_users():
    """テストユーザーの一括削除（最適化版）"""
    try:
        validate_supabase()
        
        # loadtest_user_* パターンのユーザーを削除（最適化版）
        result = supabase.table("users").delete().like("username", "loadtest_user_%").execute()
        
        deleted_count = len(result.data) if result.data else 0
        
        return {
            "message": f"{deleted_count}人のテストユーザーを削除しました"
        }
        
    except Exception as e:
        logger.error(f"テストユーザー削除エラー: {e}")
        raise HTTPException(
            status_code=status.HTTP_500_INTERNAL_SERVER_ERROR,
            detail=f"テストユーザー削除でエラーが発生しました: {str(e)}"
        )

# =============================================
# Phase 1: メトリクス・監視エンドポイント
# =============================================

@app.get("/metrics/llm-system")
async def get_llm_system_metrics(
    current_user: int = Depends(get_current_user_cached)
):
    """Phase 1 LLMシステムのメトリクス取得"""
    try:
        if PHASE1_AVAILABLE and phase1_llm_manager and phase1_llm_manager._initialized:
            metrics = phase1_llm_manager.get_metrics()
            health = phase1_llm_manager.health_check()
            
            return {
                "phase1_system": {
                    "metrics": metrics,
                    "health": health,
                    "timestamp": datetime.now(timezone.utc).isoformat()
                },
                "legacy_system": {
                    "available": llm_client is not None,
                    "class": llm_client.__class__.__name__ if llm_client else None
                }
            }
        else:
            return {
                "phase1_system": {
                    "status": "not_initialized" if PHASE1_AVAILABLE else "not_available",
                    "message": "Phase 1システムが初期化されていません" if PHASE1_AVAILABLE else "Phase 1システムが利用不可です"
                },
                "legacy_system": {
                    "available": llm_client is not None,
                    "status": "active",
                    "message": "既存システムのみ動作中"
                }
            }
            
    except Exception as e:
        logger.error(f"メトリクス取得エラー: {e}")
        return {
            "error": str(e),
            "timestamp": datetime.now(timezone.utc).isoformat()
        }

@app.get("/debug/llm-system")
async def debug_llm_system(
    current_user: int = Depends(get_current_user_cached)
):
    """Phase 1 LLMシステムのデバッグ情報"""
    debug_info = {
        "environment_variables": {
            "ENABLE_LLM_POOL": os.environ.get("ENABLE_LLM_POOL", "false"),
            "LLM_POOL_SIZE": os.environ.get("LLM_POOL_SIZE", "5"),
            "LLM_POOL_TIMEOUT": os.environ.get("LLM_POOL_TIMEOUT", "30.0"),
            "LLM_AUTO_FALLBACK": os.environ.get("LLM_AUTO_FALLBACK", "true"),
            "LLM_POOL_DEBUG": os.environ.get("LLM_POOL_DEBUG", "false")
        },
        "system_status": {
            "phase1_available": PHASE1_AVAILABLE,
            "phase1_manager_exists": phase1_llm_manager is not None,
            "phase1_initialized": phase1_llm_manager._initialized if phase1_llm_manager else False,
            "legacy_client_exists": llm_client is not None,
            "current_time": datetime.now(timezone.utc).isoformat()
        }
    }
    
    # メトリクス情報を追加
    if PHASE1_AVAILABLE and phase1_llm_manager and phase1_llm_manager._initialized:
        try:
            debug_info["detailed_metrics"] = phase1_llm_manager.get_metrics()
            debug_info["health_check"] = phase1_llm_manager.health_check()
        except Exception as e:
            debug_info["metrics_error"] = str(e)
    
    return debug_info

@app.post("/admin/llm-system/log-status")
async def log_llm_system_status(
    current_user: int = Depends(get_current_user_cached)
):
    """LLMシステムの状態をログに出力（管理者用）"""
    try:
        if PHASE1_AVAILABLE:
            log_system_status()
            return {
                "message": "Phase 1システム状態をログに出力しました",
                "timestamp": datetime.now(timezone.utc).isoformat()
            }
        else:
            logger.info("📊 LLMシステム状態: Phase 1は利用不可、既存システムのみ動作中")
            return {
                "message": "Phase 1は利用不可、既存システムのみ動作中",
                "timestamp": datetime.now(timezone.utc).isoformat()
            }
    except Exception as e:
        logger.error(f"ログ出力エラー: {e}")
        return {
            "error": str(e),
            "timestamp": datetime.now(timezone.utc).isoformat()
        }

if __name__ == "__main__":
    # 本番環境用の設定
    uvicorn.run(
        app,
        host="0.0.0.0",
        port=8000,
        workers=4,  # ワーカープロセス数を増やす
        access_log=False,  # アクセスログを無効化してパフォーマンス向上
        log_level="warning"  # ログレベルを下げる
    ) <|MERGE_RESOLUTION|>--- conflicted
+++ resolved
@@ -728,72 +728,9 @@
         
         logger.info(f"📝 独立 AIチャットモード - ページ非依存セッション")
         
-<<<<<<< HEAD
-        # 1. pageIdがproject-形式の場合（既存ロジック維持）
-        if page_id.startswith('project-'):
-            try:
-                project_id = int(page_id.replace('project-', ''))
-                logger.info(f"✅ project-形式からプロジェクトIDを取得: {project_id}")
-            except ValueError:
-                logger.warning(f"⚠️ project-形式の解析に失敗: {page_id}")
-        
-        # 2. pageIdが数値（memo_id）の場合、memosテーブルから直接project_idを取得
-        elif page_id.isdigit():
-            try:
-                memo_result = supabase.table('memos').select('project_id').eq('id', int(page_id)).eq('user_id', current_user).execute()
-                if memo_result.data and memo_result.data[0].get('project_id'):
-                    project_id = memo_result.data[0]['project_id']
-                    logger.info(f"✅ memo_id:{page_id}からプロジェクトIDを直接取得: {project_id}")
-                else:
-                    logger.info(f"🔴 memo_id:{page_id}にプロジェクト関連付けなし")
-            except Exception as e:
-                logger.warning(f"⚠️ memo_id:{page_id}からのproject_id取得に失敗: {e}")
-
-        elif page_id == 'conversation-agent-test':
-            logger.info(f"👉 page_idが'conversation-agent-test'のため、最新のプロジェクトを探します")
-            try:
-                latest_project_result = supabase.table('projects').select('id').eq('user_id', current_user).order('updated_at', desc=True).limit(1).execute()
-                if latest_project_result.data:
-                    project_id = latest_project_result.data[0]['id']
-                    logger.info(f"✅ 最新のプロジェクトIDを取得: {project_id}")
-                else:
-                    logger.info("🔴 利用可能なプロジェクトが見つかりませんでした")
-            except Exception as e:
-                logger.warning(f"⚠️ 最新プロジェクトの取得に失敗: {e}")
-        
-        else:
-            logger.info(f"🔴 page_id形式が未対応: {page_id}")
-            # その他の形式の場合はproject_idをNoneのまま継続
-        
-        # プロジェクト情報を取得
-        if project_id:
-            try:
-                logger.info(f"📛 プロジェクト情報を取得中: project_id={project_id}, user_id={current_user}")
-                project_result = supabase.table('projects').select('*').eq('id', project_id).eq('user_id', current_user).execute()
-                
-                if project_result.data:
-                    project = project_result.data[0]
-                    # プロジェクト情報を軽量フォーマットで統合（トークン削減）
-                    theme_short = (project['theme'] or '')[:30]
-                    question_short = (project.get('question') or 'NA')[:25]
-                    hypothesis_short = (project.get('hypothesis') or 'NA')[:25]
-                    project_context = f"[テーマ:{theme_short}|問い:{question_short}|仮説:{hypothesis_short}]"
-                    logger.info(f"✅ プロジェクト情報を軽量フォーマットで取得成功: {project['theme']}")
-                else:
-                    logger.warning(f"⚠️ プロジェクトが見つからない: project_id={project_id}, user_id={current_user}")
-            except Exception as e:
-                logger.error(f"❌ プロジェクト情報の取得に失敗: {e}")
-        else:
-            logger.info(f"🔴 project_idが取得できなかった")
-        
-        # 過去の対話履歴を取得（拡張：50-100メッセージ）
-        history_limit = 100  # Phase 1: 履歴ウィンドウを拡張
-        history_response = supabase.table("chat_logs").select("id, sender, message, created_at, context_data").eq("conversation_id", conversation_id).order("created_at", desc=False).limit(history_limit).execute()
-=======
         # 過去の対話履歴を取得（最適化：20-30メッセージに制限）
         history_limit = 30  # 履歴取得を最小限に抑える
         history_response = supabase.table("chat_logs").select("id, sender, message, created_at").eq("conversation_id", conversation_id).order("created_at", desc=False).limit(history_limit).execute()
->>>>>>> d9ee74df
         conversation_history = history_response.data if history_response.data is not None else []
 
         if conversation_history is None:
@@ -835,138 +772,11 @@
         }
         await asyncio.to_thread(lambda: supabase.table("chat_logs").insert(user_message_data).execute())
         
-<<<<<<< HEAD
-        # ===== Phase 1: 対話エージェント機能統合 =====
-        agent_payload: Dict[str, Any] = {}
-        if ENABLE_CONVERSATION_AGENT and conversation_orchestrator is not None:
-            try:
-                # 会話履歴を対話エージェント用フォーマットに変換
-                agent_history = []
-                for history_msg in conversation_history:
-                    sender = "user" if history_msg["sender"] == "user" else "assistant"
-                    agent_history.append({
-                        "sender": sender,
-                        "message": history_msg["message"]
-                    })
-                
-                # プロジェクト情報を対話エージェント用に変換
-                agent_project_context = None
-                if project:
-                    agent_project_context = {
-                        "theme": project.get('theme'),
-                        "question": project.get('question'),
-                        "hypothesis": project.get('hypothesis'),
-                        "id": project_id
-                    }
-                
-                # 対話エージェントで処理
-                agent_result = conversation_orchestrator.process_turn(
-                    user_message=chat_data.message,
-                    conversation_history=agent_history,
-                    project_context=agent_project_context,
-                    user_id=current_user,
-                    conversation_id=conversation_id
-                )
-                
-                # 対話エージェントの応答を使用
-                response = agent_result["response"]
-                # capture for response
-                agent_payload = {
-                    "support_type": agent_result.get("support_type"),
-                    "selected_acts": agent_result.get("selected_acts"),
-                    "state_snapshot": agent_result.get("state_snapshot"),
-                    "project_plan": agent_result.get("project_plan"),
-                    "decision_metadata": agent_result.get("decision_metadata"),
-                    "metrics": agent_result.get("metrics"),
-                }
-                
-                # メタデータを保存用context_dataに追加
-                ai_context_data = {
-                    "timestamp": datetime.now(timezone.utc).isoformat(),
-                    "has_project_context": bool(project_context),
-                    "conversation_agent": True,
-                    "support_type": agent_result.get("support_type"),
-                    "selected_acts": agent_result.get("selected_acts"),
-                    "state_snapshot": agent_result.get("state_snapshot", {}),
-                    "decision_metadata": agent_result.get("decision_metadata", {}),
-                    "project_plan": agent_result.get("project_plan")  # プロジェクト計画を追加
-                }
-                
-                # followupsがある場合はresponseに追加
-                if agent_result.get("followups"):
-                    followup_text = "\n\n**次にできること:**\n" + "\n".join([f"• {f}" for f in agent_result["followups"][:3]])
-                    response += followup_text
-                
-                logger.info(f"✅ 対話エージェント処理完了: {agent_result['support_type']} | {agent_result['selected_acts']}")
-                
-            except Exception as e:
-                logger.error(f"❌ 対話エージェント処理エラー、従来処理にフォールバック: {e}")
-                
-                # Phase 1システムが利用可能かチェック（フォールバック処理）
-                fallback_use_phase1 = (
-                    PHASE1_AVAILABLE and
-                    phase1_llm_manager is not None and 
-                    phase1_llm_manager._initialized and
-                    os.environ.get("ENABLE_LLM_POOL", "false").lower() == "true"
-                )
-                
-                if fallback_use_phase1:
-                    try:
-                        # Phase 1システムでフォールバック処理
-                        response = await phase1_llm_manager.generate_response(messages)
-                        logger.debug("✅ Phase 1システムでフォールバック処理完了")
-                    except Exception as phase1_fallback_error:
-                        logger.warning(f"⚠️ Phase 1フォールバックもエラー、最終的に既存システム使用: {phase1_fallback_error}")
-                        # 最終フォールバック: 既存処理を実行
-                        response = llm_client.generate_response(messages)
-                else:
-                    # エラー時は従来の処理にフォールバック（既存コード保持）
-                    response = llm_client.generate_response(messages)
-                
-                ai_context_data = {
-                    "timestamp": datetime.now(timezone.utc).isoformat(),
-                    "has_project_context": bool(project_context),
-                    "conversation_agent_error": str(e),
-                    "fallback_phase1_used": fallback_use_phase1 if 'fallback_use_phase1' in locals() else False
-                }
-        else:
-            # === Phase 1: 拡張LLM処理（既存処理を完全保持）===
-            
-            # Phase 1システムが利用可能かチェック
-            use_phase1 = (
-                PHASE1_AVAILABLE and
-                phase1_llm_manager is not None and 
-                phase1_llm_manager._initialized and
-                os.environ.get("ENABLE_LLM_POOL", "false").lower() == "true"
-            )
-            
-            if use_phase1:
-                try:
-                    # Phase 1システムを使用（プール機能付き）
-                    response = await phase1_llm_manager.generate_response(messages)
-                    logger.debug("✅ Phase 1システムで処理完了")
-                    
-                except Exception as phase1_error:
-                    logger.warning(f"⚠️ Phase 1システムエラー、既存システムにフォールバック: {phase1_error}")
-                    # フォールバック: 既存処理を実行
-                    response = llm_client.generate_response(messages)
-                    
-            else:
-                # 従来の処理（既存コード完全保持）
-                response = llm_client.generate_response(messages)
-            
-            ai_context_data = {
-                "timestamp": datetime.now(timezone.utc).isoformat(),
-                "has_project_context": bool(project_context),
-                "phase1_used": use_phase1 if 'use_phase1' in locals() else False
-            }
-=======
         # 従来の処理
         response = llm_client.generate_response(messages)
         ai_context_data = {
             "timestamp": datetime.now(timezone.utc).isoformat()
         }
->>>>>>> d9ee74df
         
         # トークン使用量を計算（使用しない）
         token_usage = None
@@ -1017,37 +827,18 @@
     try:
         validate_supabase()
         
-<<<<<<< HEAD
-        # Bound the limit
-        eff_limit = min(max(1, limit or CHAT_HISTORY_LIMIT_DEFAULT), CHAT_HISTORY_LIMIT_MAX)
-        query = supabase.table("chat_logs").select("id, page, sender, message, context_data, created_at").eq("user_id", current_user)
-=======
         # ダッシュボードの場合は空の履歴を返す
         if page == "dashboard":
             return []
->>>>>>> d9ee74df
         
         # その他のページは全て最新のグローバル履歴を返す
         query = supabase.table("chat_logs").select("id, page, sender, message, context_data, created_at").eq("user_id", current_user)
         
-<<<<<<< HEAD
-        if before:
-            try:
-                # Filter strictly before the cursor
-                query = query.lt("created_at", before)
-            except Exception:
-                pass
-        query = query.order("created_at", desc=True).limit(eff_limit)
-        result = await asyncio.to_thread(lambda: query.execute())
-        
-        items = [
-=======
         # pageフィルタを削除（全履歴を取得）
         query = query.order("created_at", desc=False).limit(limit or 50)
         result = query.execute()
         
-        return [
->>>>>>> d9ee74df
+        items = [
             ChatHistoryResponse(
                 id=item["id"],
                 page=item["page"] or "general",
@@ -1527,27 +1318,7 @@
             {"role": "user", "content": user_prompt}
         ]
         
-<<<<<<< HEAD
-        # Phase 1統合: テーマ深掘り機能でもプール機能を使用
-        use_phase1_theme = (
-            PHASE1_AVAILABLE and
-            phase1_llm_manager is not None and 
-            phase1_llm_manager._initialized and
-            os.environ.get("ENABLE_LLM_POOL", "false").lower() == "true"
-        )
-        
-        if use_phase1_theme:
-            try:
-                response = await phase1_llm_manager.generate_response(messages)
-                logger.debug("✅ テーマ深掘り機能でPhase 1システム使用")
-            except Exception as theme_phase1_error:
-                logger.warning(f"⚠️ テーマ深掘り機能Phase 1エラー、既存システム使用: {theme_phase1_error}")
-                response = llm_client.generate_response(messages)
-        else:
-            response = llm_client.generate_response(messages)
-=======
         response = llm_client.generate_response(messages)
->>>>>>> d9ee74df
         
         # 応答のパース（最適化：効率的な正規表現）
         import re
